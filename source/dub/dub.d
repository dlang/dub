--- conflicted
+++ resolved
@@ -44,12 +44,7 @@
 /// hosted by code.dlang.org.
 PackageSupplier[] defaultPackageSuppliers()
 {
-<<<<<<< HEAD
-	//URL url = URL.parse("http://code.dlang.org/");
-	URL url = URL.parse("http://127.0.0.1:8005/");
-=======
 	URL url = URL.parse("http://code.dlang.org/");
->>>>>>> d0f21f4a
 	logDiagnostic("Using dub registry url '%s'", url);
 	return [new RegistryPackageSupplier(url)];
 }
