/**
	A package manager.

	Copyright: © 2012-2013 Matthias Dondorff, 2012-2016 Sönke Ludwig
	License: Subject to the terms of the MIT license, as written in the included LICENSE.txt file.
	Authors: Matthias Dondorff, Sönke Ludwig
*/
module dub.dub;

import dub.compilers.compiler;
import dub.dependency;
import dub.dependencyresolver;
import dub.internal.utils;
import dub.internal.vibecompat.core.file;
import dub.internal.vibecompat.data.json;
import dub.internal.vibecompat.inet.url;
import dub.internal.logging;
import dub.package_;
import dub.packagemanager;
import dub.packagesuppliers;
import dub.project;
import dub.generators.generator;
import dub.init;

import std.algorithm;
import std.array : array, replace;
import std.conv : to;
import std.exception : enforce;
import std.file;
import std.process : environment;
import std.range : assumeSorted, empty;
import std.string;
import std.encoding : sanitize;

// Set output path and options for coverage reports
version (DigitalMars) version (D_Coverage)
{
	shared static this()
	{
		import core.runtime, std.file, std.path, std.stdio;
		dmd_coverSetMerge(true);
		auto path = buildPath(dirName(thisExePath()), "../cov");
		if (!path.exists)
			mkdir(path);
		dmd_coverDestPath(path);
	}
}

static this()
{
	import dub.compilers.dmd : DMDCompiler;
	import dub.compilers.gdc : GDCCompiler;
	import dub.compilers.ldc : LDCCompiler;
	registerCompiler(new DMDCompiler);
	registerCompiler(new GDCCompiler);
	registerCompiler(new LDCCompiler);
}

deprecated("use defaultRegistryURLs") enum defaultRegistryURL = defaultRegistryURLs[0];

/// The URL to the official package registry and it's default fallback registries.
static immutable string[] defaultRegistryURLs = [
	"https://code.dlang.org/",
	"https://codemirror.dlang.org/",
	"https://dub.bytecraft.nl/",
	"https://code-mirror.dlang.io/",
];

/** Returns a default list of package suppliers.

	This will contain a single package supplier that points to the official
	package registry.

	See_Also: `defaultRegistryURLs`
*/
PackageSupplier[] defaultPackageSuppliers()
{
	logDiagnostic("Using dub registry url '%s'", defaultRegistryURLs[0]);
	return [new FallbackPackageSupplier(defaultRegistryURLs.map!getRegistryPackageSupplier.array)];
}

/** Returns a registry package supplier according to protocol.

	Allowed protocols are dub+http(s):// and maven+http(s)://.
*/
PackageSupplier getRegistryPackageSupplier(string url)
{
	switch (url.startsWith("dub+", "mvn+", "file://"))
	{
		case 1:
			return new RegistryPackageSupplier(URL(url[4..$]));
		case 2:
			return new MavenRegistryPackageSupplier(URL(url[4..$]));
		case 3:
			return new FileSystemPackageSupplier(NativePath(url[7..$]));
		default:
			return new RegistryPackageSupplier(URL(url));
	}
}

unittest
{
	auto dubRegistryPackageSupplier = getRegistryPackageSupplier("dub+https://code.dlang.org");
	assert(dubRegistryPackageSupplier.description.canFind(" https://code.dlang.org"));

	dubRegistryPackageSupplier = getRegistryPackageSupplier("https://code.dlang.org");
	assert(dubRegistryPackageSupplier.description.canFind(" https://code.dlang.org"));

	auto mavenRegistryPackageSupplier = getRegistryPackageSupplier("mvn+http://localhost:8040/maven/libs-release/dubpackages");
	assert(mavenRegistryPackageSupplier.description.canFind(" http://localhost:8040/maven/libs-release/dubpackages"));

	auto fileSystemPackageSupplier = getRegistryPackageSupplier("file:///etc/dubpackages");
	assert(fileSystemPackageSupplier.description.canFind(" " ~ NativePath("/etc/dubpackages").toNativeString));
}

/** Provides a high-level entry point for DUB's functionality.

	This class provides means to load a certain project (a root package with
	all of its dependencies) and to perform high-level operations as found in
	the command line interface.
*/
class Dub {
	private {
		bool m_dryRun = false;
		PackageManager m_packageManager;
		PackageSupplier[] m_packageSuppliers;
		NativePath m_rootPath;
		SpecialDirs m_dirs;
		UserConfiguration m_config;
		NativePath m_projectPath;
		Project m_project;
		NativePath m_overrideSearchPath;
		string m_defaultCompiler;
	}

	/** The default placement location of fetched packages.

		This property can be altered, so that packages which are downloaded as part
		of the normal upgrade process are stored in a certain location. This is
		how the "--local" and "--system" command line switches operate.
	*/
	PlacementLocation defaultPlacementLocation = PlacementLocation.user;


	/** Initializes the instance for use with a specific root package.

		Note that a package still has to be loaded using one of the
		`loadPackage` overloads.

		Params:
			root_path = Path to the root package
			additional_package_suppliers = A list of package suppliers to try
				before the suppliers found in the configurations files and the
				`defaultPackageSuppliers`.
			skip_registry = Can be used to skip using the configured package
				suppliers, as well as the default suppliers.
	*/
	this(string root_path = ".", PackageSupplier[] additional_package_suppliers = null,
			SkipPackageSuppliers skip_registry = SkipPackageSuppliers.none)
	{
		m_rootPath = NativePath(root_path);
		if (!m_rootPath.absolute) m_rootPath = NativePath(getcwd()) ~ m_rootPath;

		init(m_rootPath);

		m_packageSuppliers = getPackageSuppliers(additional_package_suppliers, skip_registry);
		m_packageManager = new PackageManager(m_rootPath, m_dirs.localRepository, m_dirs.systemSettings);

		auto ccps = m_config.customCachePaths;
		if (ccps.length)
			m_packageManager.customCachePaths = ccps;

		updatePackageSearchPath();
	}

	unittest
	{
		scope (exit) environment.remove("DUB_REGISTRY");
		auto dub = new Dub(".", null, SkipPackageSuppliers.configured);
		assert(dub.m_packageSuppliers.length == 0);
		environment["DUB_REGISTRY"] = "http://example.com/";
		dub = new Dub(".", null, SkipPackageSuppliers.configured);
		assert(dub.m_packageSuppliers.length == 1);
		environment["DUB_REGISTRY"] = "http://example.com/;http://foo.com/";
		dub = new Dub(".", null, SkipPackageSuppliers.configured);
		assert(dub.m_packageSuppliers.length == 2);
		dub = new Dub(".", [new RegistryPackageSupplier(URL("http://bar.com/"))], SkipPackageSuppliers.configured);
		assert(dub.m_packageSuppliers.length == 3);
	}

	/** Get the list of package suppliers.

		Params:
			additional_package_suppliers = A list of package suppliers to try
				before the suppliers found in the configurations files and the
				`defaultPackageSuppliers`.
			skip_registry = Can be used to skip using the configured package
				suppliers, as well as the default suppliers.
	*/
	public PackageSupplier[] getPackageSuppliers(PackageSupplier[] additional_package_suppliers, SkipPackageSuppliers skip_registry)
	{
		PackageSupplier[] ps = additional_package_suppliers;

		if (skip_registry < SkipPackageSuppliers.all)
		{
			ps ~= environment.get("DUB_REGISTRY", null)
				.splitter(";")
				.map!(url => getRegistryPackageSupplier(url))
				.array;
		}

		if (skip_registry < SkipPackageSuppliers.configured)
		{
			ps ~= m_config.registryUrls
				.map!(url => getRegistryPackageSupplier(url))
				.array;
		}

		if (skip_registry < SkipPackageSuppliers.standard)
			ps ~= defaultPackageSuppliers();

		return ps;
	}

	/// ditto
	public PackageSupplier[] getPackageSuppliers(PackageSupplier[] additional_package_suppliers)
	{
		return getPackageSuppliers(additional_package_suppliers, m_config.skipRegistry);
	}

	unittest
	{
		scope (exit) environment.remove("DUB_REGISTRY");
		auto dub = new Dub(".", null, SkipPackageSuppliers.none);

		dub.m_config.skipRegistry = typeof(dub.m_config.skipRegistry)(SkipPackageSuppliers.none);
		assert(dub.getPackageSuppliers(null).length == 1);

		dub.m_config.skipRegistry = typeof(dub.m_config.skipRegistry)(SkipPackageSuppliers.configured);
		assert(dub.getPackageSuppliers(null).length == 0);

		dub.m_config.skipRegistry = typeof(dub.m_config.skipRegistry)(SkipPackageSuppliers.standard);
		assert(dub.getPackageSuppliers(null).length == 0);

		environment["DUB_REGISTRY"] = "http://example.com/";
		assert(dub.getPackageSuppliers(null).length == 1);
	}

	/** Initializes the instance with a single package search path, without
		loading a package.

		This constructor corresponds to the "--bare" option of the command line
		interface. Use
	*/
	this(NativePath override_path)
	{
		init(NativePath());
		m_overrideSearchPath = override_path;
		m_packageManager = new PackageManager(override_path);
	}

	private void init(NativePath root_path)
	{
		import configy.Read;

		this.m_dirs = SpecialDirs.make();

		void readSettingsFile (NativePath path_)
		{
			// TODO: Remove `StrictMode.Warn` after v1.40 release
			// The default is to error, but as the previous parser wasn't
			// complaining, we should first warn the user.
			const path = path_.toNativeString();
			if (path.exists)
				this.m_config = this.m_config.merge(
					parseConfigFile!UserConfiguration(CLIArgs(path), StrictMode.Warn));
		}

		const dubFolderPath = NativePath(thisExePath).parentPath;

		readSettingsFile(m_dirs.systemSettings ~ "settings.json");
		readSettingsFile(dubFolderPath ~ "../etc/dub/settings.json");
		version (Posix) {
			if (dubFolderPath.absolute && dubFolderPath.startsWith(NativePath("usr")))
				readSettingsFile(NativePath("/etc/dub/settings.json"));
		}
		readSettingsFile(m_dirs.userSettings ~ "settings.json");
		if (!root_path.empty)
			readSettingsFile(root_path ~ "dub.settings.json");

		determineDefaultCompiler();
	}

	@property bool dryRun() const { return m_dryRun; }
	@property void dryRun(bool v) { m_dryRun = v; }

	/** Returns the root path (usually the current working directory).
	*/
	@property NativePath rootPath() const { return m_rootPath; }
	/// ditto
	@property void rootPath(NativePath root_path)
	{
		m_rootPath = root_path;
		if (!m_rootPath.absolute) m_rootPath = NativePath(getcwd()) ~ m_rootPath;
	}

	/// Returns the name listed in the dub.json of the current
	/// application.
	@property string projectName() const { return m_project.name; }

	@property NativePath projectPath() const { return m_projectPath; }

	@property string[] configurations() const { return m_project.configurations; }

	@property inout(PackageManager) packageManager() inout { return m_packageManager; }

	@property inout(Project) project() inout { return m_project; }

	@property inout(PackageSupplier)[] packageSuppliers() inout { return m_packageSuppliers; }

	/** Returns the default compiler binary to use for building D code.

		If set, the "defaultCompiler" field of the DUB user or system
		configuration file will be used. Otherwise the PATH environment variable
		will be searched for files named "dmd", "gdc", "gdmd", "ldc2", "ldmd2"
		(in that order, taking into account operating system specific file
		extensions) and the first match is returned. If no match is found, "dmd"
		will be used.
	*/
	@property string defaultCompiler() const { return m_defaultCompiler; }

	/** Returns the default architecture to use for building D code.

		If set, the "defaultArchitecture" field of the DUB user or system
		configuration file will be used. Otherwise null will be returned.
	*/
	@property string defaultArchitecture() const { return this.m_config.defaultArchitecture; }

	/** Returns the default low memory option to use for building D code.

		If set, the "defaultLowMemory" field of the DUB user or system
		configuration file will be used. Otherwise false will be returned.
	*/
	@property bool defaultLowMemory() const { return this.m_config.defaultLowMemory; }

	@property const(string[string]) defaultEnvironments() const { return this.m_config.defaultEnvironments; }
	@property const(string[string]) defaultBuildEnvironments() const { return this.m_config.defaultBuildEnvironments; }
	@property const(string[string]) defaultRunEnvironments() const { return this.m_config.defaultRunEnvironments; }
	@property const(string[string]) defaultPreGenerateEnvironments() const { return this.m_config.defaultPreGenerateEnvironments; }
	@property const(string[string]) defaultPostGenerateEnvironments() const { return this.m_config.defaultPostGenerateEnvironments; }
	@property const(string[string]) defaultPreBuildEnvironments() const { return this.m_config.defaultPreBuildEnvironments; }
	@property const(string[string]) defaultPostBuildEnvironments() const { return this.m_config.defaultPostBuildEnvironments; }
	@property const(string[string]) defaultPreRunEnvironments() const { return this.m_config.defaultPreRunEnvironments; }
	@property const(string[string]) defaultPostRunEnvironments() const { return this.m_config.defaultPostRunEnvironments; }

	/** Loads the package that resides within the configured `rootPath`.
	*/
	void loadPackage()
	{
		loadPackage(m_rootPath);
	}

	/// Loads the package from the specified path as the main project package.
	void loadPackage(NativePath path)
	{
		m_projectPath = path;
		updatePackageSearchPath();
		m_project = new Project(m_packageManager, m_projectPath);
	}

	/// Loads a specific package as the main project package (can be a sub package)
	void loadPackage(Package pack)
	{
		m_projectPath = pack.path;
		updatePackageSearchPath();
		m_project = new Project(m_packageManager, pack);
	}

	/** Loads a single file package.

		Single-file packages are D files that contain a package receipe comment
		at their top. A recipe comment must be a nested `/+ ... +/` style
		comment, containing the virtual recipe file name and a colon, followed by the
		recipe contents (what would normally be in dub.sdl/dub.json).

		Example:
		---
		/+ dub.sdl:
		   name "test"
		   dependency "vibe-d" version="~>0.7.29"
		+/
		import vibe.http.server;

		void main()
		{
			auto settings = new HTTPServerSettings;
			settings.port = 8080;
			listenHTTP(settings, &hello);
		}

		void hello(HTTPServerRequest req, HTTPServerResponse res)
		{
			res.writeBody("Hello, World!");
		}
		---

		The script above can be invoked with "dub --single test.d".
	*/
	void loadSingleFilePackage(NativePath path)
	{
		import dub.recipe.io : parsePackageRecipe;
		import std.file : mkdirRecurse, readText;
		import std.path : baseName, stripExtension;

		path = makeAbsolute(path);

		string file_content = readText(path.toNativeString());

		if (file_content.startsWith("#!")) {
			auto idx = file_content.indexOf('\n');
			enforce(idx > 0, "The source fine doesn't contain anything but a shebang line.");
			file_content = file_content[idx+1 .. $];
		}

		file_content = file_content.strip();

		string recipe_content;

		if (file_content.startsWith("/+")) {
			file_content = file_content[2 .. $];
			auto idx = file_content.indexOf("+/");
			enforce(idx >= 0, "Missing \"+/\" to close comment.");
			recipe_content = file_content[0 .. idx].strip();
		} else throw new Exception("The source file must start with a recipe comment.");

		auto nidx = recipe_content.indexOf('\n');

		auto idx = recipe_content.indexOf(':');
		enforce(idx > 0 && (nidx < 0 || nidx > idx),
			"The first line of the recipe comment must list the recipe file name followed by a colon (e.g. \"/+ dub.sdl:\").");
		auto recipe_filename = recipe_content[0 .. idx];
		recipe_content = recipe_content[idx+1 .. $];
		auto recipe_default_package_name = PackageName(path.toString.baseName.stripExtension.strip);

		auto recipe = parsePackageRecipe(recipe_content, recipe_filename, PackageName(null), recipe_default_package_name);
		enforce(recipe.buildSettings.sourceFiles.length == 0, "Single-file packages are not allowed to specify source files.");
		enforce(recipe.buildSettings.sourcePaths.length == 0, "Single-file packages are not allowed to specify source paths.");
		enforce(recipe.buildSettings.importPaths.length == 0, "Single-file packages are not allowed to specify import paths.");
		recipe.buildSettings.sourceFiles[""] = [path.toNativeString()];
		recipe.buildSettings.sourcePaths[""] = [];
		recipe.buildSettings.importPaths[""] = [];
		recipe.buildSettings.mainSourceFile = path.toNativeString();
		if (recipe.buildSettings.targetType == TargetType.autodetect)
			recipe.buildSettings.targetType = TargetType.executable;

		auto pack = new Package(recipe, path.parentPath, null, "~master");
		loadPackage(pack);
	}
	/// ditto
	void loadSingleFilePackage(string path)
	{
		loadSingleFilePackage(NativePath(path));
	}

	deprecated("Instantiate a Dub instance with the single-argument constructor: `new Dub(path)`")
	void overrideSearchPath(NativePath path)
	{
		if (!path.absolute) path = NativePath(getcwd()) ~ path;
		m_overrideSearchPath = path;
		updatePackageSearchPath();
	}

	/** Gets the default configuration for a particular build platform.

		This forwards to `Project.getDefaultConfiguration` and requires a
		project to be loaded.
	*/
	string getDefaultConfiguration(in BuildPlatform platform, bool allow_non_library_configs = true) const { return m_project.getDefaultConfiguration(platform, allow_non_library_configs); }

	/** Attempts to upgrade the dependency selection of the loaded project.

		Params:
			options = Flags that control how the upgrade is carried out
			packages_to_upgrade = Optional list of package names. If this list
				contains one or more package names, only those packages will
				be upgraded. Otherwise, all packages will be upgraded at
				once.
	*/
	void upgrade(UpgradeOptions options, PackageName[] packages_to_upgrade = null)
	{
		// clear non-existent version selections
		if (!(options & UpgradeOptions.upgrade)) {
			next_pack:
			foreach (p; m_project.selections.selectedPackages) {
				auto dep = m_project.selections.getSelectedVersion(p);
				if (!dep.path.empty) {
					auto path = dep.path;
					if (!path.absolute) path = this.rootPath ~ path;
					try if (m_packageManager.getOrLoadPackage(path)) continue;
					catch (Exception e) { logDebug("Failed to load path based selection: %s", e.toString().sanitize); }
				} else if (!dep.repository.empty) {
					if (m_packageManager.loadSCMPackage(getBasePackageName(p), dep.repository))
						continue;
				} else {
					if (m_packageManager.getPackage(p, dep.version_)) continue;
					foreach (ps; m_packageSuppliers) {
						try {
							auto versions = ps.getVersions(p);
							if (versions.canFind!(v => dep.matches(v, VersionMatchMode.strict)))
								continue next_pack;
						} catch (Exception e) {
							logWarn("Error querying versions for %s, %s: %s", p, ps.description, e.msg);
							logDebug("Full error: %s", e.toString().sanitize());
						}
					}
				}

				logWarn("Selected package %s %s doesn't exist. Using latest matching version instead.", p, dep);
				m_project.selections.deselectVersion(p);
			}
		}

		auto resolver = new DependencyVersionResolver(
			this, options, m_project.rootPackage, m_project.selections);
		Dependency[PackageName] versions = resolver.resolve(packages_to_upgrade);

		if (options & UpgradeOptions.dryRun) {
			bool any = false;
			const rootbasename = getBasePackageName(m_project.rootPackage.name);

			foreach (p, ver; versions) {
				if (!ver.path.empty || !ver.repository.empty) continue;

				const basename = getBasePackageName(p);
				if (basename == rootbasename) continue;

				if (!m_project.selections.hasSelectedVersion(basename)) {
					logInfo("Upgrade", Color.cyan,
						"Package %s would be selected with version %s", basename, ver);
					any = true;
					continue;
				}
				auto sver = m_project.selections.getSelectedVersion(basename);
				if (!sver.path.empty || !sver.repository.empty) continue;
				if (ver.version_ <= sver.version_) continue;
<<<<<<< HEAD
        logInfo("Upgrade", Color.cyan,
          "%s would be upgraded from %s to %s.",
					basename, sver, ver);
=======
				logInfo("Upgrade", Color.cyan,
					"%s would be upgraded from %s to %s.",
					basename.color(Mode.bold), sver, ver);
>>>>>>> cedf9105
				any = true;
			}
			if (any) logInfo("Use \"dub upgrade\" to perform those changes");
			return;
		}

<<<<<<< HEAD
		foreach (p; versions.byKey) {
			auto ver = versions[p]; // Workaround for DMD 2.070.0 AA issue (crashes in aaApply2 if iterating by key+value)
			assert(!p.value.canFind(":"), "Resolved packages contain a sub package!?: "~p);
=======
		foreach (p, ver; versions) {
			assert(!p.canFind(":"), "Resolved packages contain a sub package!?: "~p);
>>>>>>> cedf9105
			Package pack;
			if (!ver.path.empty) {
				try pack = m_packageManager.getOrLoadPackage(ver.path);
				catch (Exception e) {
					logDebug("Failed to load path based selection: %s", e.toString().sanitize);
					continue;
				}
			} else if (!ver.repository.empty) {
				pack = m_packageManager.loadSCMPackage(p, ver.repository);
			} else {
				assert(ver.isExactVersion, "Resolved dependency is neither path, nor repository, nor exact version based!?");
				pack = m_packageManager.getPackage(p, ver.version_);
				if (pack && m_packageManager.isManagedPackage(pack)
					&& ver.version_.isBranch && (options & UpgradeOptions.upgrade) != 0)
				{
					// TODO: only re-install if there is actually a new commit available
					logInfo("Re-installing branch based dependency %s %s", p, ver.toString());
					m_packageManager.remove(pack);
					pack = null;
				}
			}

			FetchOptions fetchOpts;
			fetchOpts |= (options & UpgradeOptions.preRelease) != 0 ? FetchOptions.usePrerelease : FetchOptions.none;
			if (!pack) fetch(p, ver, defaultPlacementLocation, fetchOpts, "getting selected version");
			if ((options & UpgradeOptions.select) && p != m_project.rootPackage.name) {
				if (!ver.repository.empty) {
					m_project.selections.selectVersion(p, ver.repository);
				} else if (ver.path.empty) {
					m_project.selections.selectVersion(p, ver.version_);
				} else {
					NativePath relpath = ver.path;
					if (relpath.absolute) relpath = relpath.relativeTo(m_project.rootPackage.path);
					m_project.selections.selectVersion(p, relpath);
				}
			}
		}

		PackageName[] missingDependenciesBeforeReinit = m_project.missingDependencies;
		m_project.reinit();

		if (!m_project.hasAllDependencies) {
			auto resolvedDependencies = setDifference(
					assumeSorted(missingDependenciesBeforeReinit),
					assumeSorted(m_project.missingDependencies)
				);
			if (!resolvedDependencies.empty)
				upgrade(options, m_project.missingDependencies);
		}

		if ((options & UpgradeOptions.select) && !(options & (UpgradeOptions.noSaveSelections | UpgradeOptions.dryRun)))
			m_project.saveSelections();
	}

	/** Generate project files for a specified generator.

		Any existing project files will be overridden.
	*/
	void generateProject(string ide, GeneratorSettings settings)
	{
		// With a requested `unittest` config, switch to the special test runner
		// config (which doesn't require an existing `unittest` configuration).
		if (settings.config == "unittest") {
			const test_config = m_project.addTestRunnerConfiguration(settings, !m_dryRun);
			if (test_config) settings.config = test_config;
		}

		auto generator = createProjectGenerator(ide, m_project);
		if (m_dryRun) return; // TODO: pass m_dryRun to the generator
		generator.generate(settings);
	}

	/** Generate project files using the special test runner (`dub test`) configuration.

		Any existing project files will be overridden.
	*/
	void testProject(GeneratorSettings settings, string config, NativePath custom_main_file)
	{
		if (!custom_main_file.empty && !custom_main_file.absolute) custom_main_file = getWorkingDirectory() ~ custom_main_file;

		const test_config = m_project.addTestRunnerConfiguration(settings, !m_dryRun, config, custom_main_file);
		if (!test_config) return; // target type "none"

		settings.config = test_config;

		auto generator = createProjectGenerator("build", m_project);
		generator.generate(settings);
	}

	/** Executes D-Scanner tests on the current project. **/
	void lintProject(string[] args)
	{
		import std.path : buildPath, buildNormalizedPath;

		if (m_dryRun) return;

		auto tool = PackageName("dscanner");

		auto tool_pack = m_packageManager.getBestPackage(tool, ">=0.0.0");
		if (!tool_pack) tool_pack = m_packageManager.getBestPackage(tool, "~master");
		if (!tool_pack) {
			logInfo("%s is not present, getting and storing it user wide", tool);
			tool_pack = fetch(tool, Dependency.any, defaultPlacementLocation, FetchOptions.none);
		}

		auto dscanner_dub = new Dub(null, m_packageSuppliers);
		dscanner_dub.loadPackage(tool_pack.path);
		dscanner_dub.upgrade(UpgradeOptions.select);

		GeneratorSettings settings = this.makeAppSettings();
		foreach (dependencyPackage; m_project.dependencies)
		{
			auto cfgs = m_project.getPackageConfigs(settings.platform, null, true);
			auto buildSettings = dependencyPackage.getBuildSettings(settings.platform, cfgs[dependencyPackage.name]);
			foreach (importPath; buildSettings.importPaths) {
				settings.runArgs ~= ["-I", buildNormalizedPath(dependencyPackage.path.toNativeString(), importPath.idup)];
			}
		}

		string configFilePath = buildPath(m_project.rootPackage.path.toNativeString(), "dscanner.ini");
		if (!args.canFind("--config") && exists(configFilePath)) {
			settings.runArgs ~= ["--config", configFilePath];
		}

		settings.runArgs ~= args ~ [m_project.rootPackage.path.toNativeString()];
		dscanner_dub.generateProject("build", settings);
	}

	/** Prints the specified build settings necessary for building the root package.
	*/
	void listProjectData(GeneratorSettings settings, string[] requestedData, ListBuildSettingsFormat list_type)
	{
		import std.stdio;
		import std.ascii : newline;

		// Split comma-separated lists
		string[] requestedDataSplit =
			requestedData
			.map!(a => a.splitter(",").map!strip)
			.joiner()
			.array();

		auto data = m_project.listBuildSettings(settings, requestedDataSplit, list_type);

		string delimiter;
		final switch (list_type) with (ListBuildSettingsFormat) {
			case list: delimiter = newline ~ newline; break;
			case listNul: delimiter = "\0\0"; break;
			case commandLine: delimiter = " "; break;
			case commandLineNul: delimiter = "\0\0"; break;
		}

		write(data.joiner(delimiter));
		if (delimiter != "\0\0") writeln();
	}

	/// Cleans intermediate/cache files of the given package
	void cleanPackage(NativePath path)
	{
		logInfo("Cleaning", Color.green, "package at %s", path.toNativeString().color(Mode.bold));
		enforce(!Package.findPackageFile(path).empty, "No package found.", path.toNativeString());

		// TODO: clear target files and copy files

		if (existsFile(path ~ ".dub/build")) rmdirRecurse((path ~ ".dub/build").toNativeString());
		if (existsFile(path ~ ".dub/metadata_cache.json")) std.file.remove((path ~ ".dub/metadata_cache.json").toNativeString());

		auto p = Package.load(path);
		if (p.getBuildSettings().targetType == TargetType.none) {
			foreach (sp; p.subPackages.filter!(sp => !sp.path.empty)) {
				cleanPackage(path ~ sp.path);
			}
		}
	}

	/// Fetches the package matching the dependency and places it in the specified location.
	Package fetch(PackageName package_id, const Dependency dep, PlacementLocation location, FetchOptions options, string reason = "")
	{
		auto basePackageName = getBasePackageName(package_id);
		Json pinfo;
		PackageSupplier supplier;
		foreach(ps; m_packageSuppliers){
			try {
				pinfo = ps.fetchPackageRecipe(basePackageName, dep, (options & FetchOptions.usePrerelease) != 0);
				if (pinfo.type == Json.Type.null_)
					continue;
				supplier = ps;
				break;
			} catch(Exception e) {
				logWarn("Package %s not found for %s: %s", package_id, ps.description, e.msg);
				logDebug("Full error: %s", e.toString().sanitize());
			}
		}
		enforce(pinfo.type != Json.Type.undefined, "No package "~package_id~" was found matching the dependency "~dep.toString());
		string ver = pinfo["version"].get!string;

		NativePath placement;
		final switch (location) {
			case PlacementLocation.local: placement = m_rootPath ~ ".dub/packages/"; break;
			case PlacementLocation.user: placement = m_dirs.localRepository ~ "packages/"; break;
			case PlacementLocation.system: placement = m_dirs.systemSettings ~ "packages/"; break;
		}

		// always upgrade branch based versions - TODO: actually check if there is a new commit available
		Package existing;
		try existing = m_packageManager.getPackage(package_id, ver, placement);
		catch (Exception e) {
			logWarn("Failed to load existing package %s: %s", ver, e.msg);
			logDiagnostic("Full error: %s", e.toString().sanitize);
		}

		if (options & FetchOptions.printOnly) {
			if (existing && existing.version_ != Version(ver))
				logInfo("A new version for %s is available (%s -> %s). Run \"dub upgrade %s\" to switch.",
					package_id, existing.version_, ver, package_id);
			return null;
		}

		if (existing) {
			if (!ver.startsWith("~") || !(options & FetchOptions.forceBranchUpgrade) || location == PlacementLocation.local) {
				// TODO: support git working trees by performing a "git pull" instead of this
				logDiagnostic("Package %s %s (%s) is already present with the latest version, skipping upgrade.",
					package_id, ver, placement);
				return existing;
			} else {
				logInfo("Removing", Color.yellow, "%s %s to prepare replacement with a new version", package_id, ver);
				if (!m_dryRun) m_packageManager.remove(existing);
			}
		}

		if (reason.length) logInfo("Fetching", Color.yellow, "%s %s (%s)", package_id, ver, reason);
		else logInfo("Fetching", Color.yellow, "%s %s", package_id, ver);
		if (m_dryRun) return null;

		logDebug("Acquiring package zip file");

		NativePath dstpath = PackageManager.getPackagePath(placement, basePackageName, ver);
		if (!dstpath.existsFile())
			mkdirRecurse(dstpath.toNativeString());
		// For libraries leaking their import path
		dstpath = dstpath ~ basePackageName;

		import std.datetime : seconds;
		auto lock = lockFile(dstpath.toNativeString() ~ ".lock", 30.seconds); // possibly wait for other dub instance
		if (dstpath.existsFile())
		{
			m_packageManager.refresh(false);
			return m_packageManager.getPackage(package_id, ver, dstpath);
		}

		// repeat download on corrupted zips, see #1336
		foreach_reverse (i; 0..3)
		{
			import std.zip : ZipException;

			auto path = getTempFile(basePackageName, ".zip");
			supplier.fetchPackage(path, basePackageName, dep, (options & FetchOptions.usePrerelease) != 0); // Q: continue on fail?
			scope(exit) std.file.remove(path.toNativeString());
			logDiagnostic("Placing to %s...", placement.toNativeString());

			try {
				m_packageManager.storeFetchedPackage(path, pinfo, dstpath);
				return m_packageManager.getPackage(package_id, ver, dstpath);
			} catch (ZipException e) {
				logInfo("Failed to extract zip archive for %s %s...", package_id, ver);
				// rethrow the exception at the end of the loop
				if (i == 0)
					throw e;
			}
		}
		assert(0, "Should throw a ZipException instead.");
	}

	/** Removes a specific locally cached package.

		This will delete the package files from disk and removes the
		corresponding entry from the list of known packages.

		Params:
			pack = Package instance to remove
	*/
	void remove(in Package pack)
	{
		logInfo("Removing", Color.yellow, "%s (in %s)", pack.name, pack.path.toNativeString());
		if (!m_dryRun) m_packageManager.remove(pack);
	}

	/// Compatibility overload. Use the version without a `force_remove` argument instead.
	deprecated("Use `remove(pack)` directly instead, the boolean has no effect")
	void remove(in Package pack, bool force_remove)
	{
		remove(pack);
	}

	/// @see remove(string, string, RemoveLocation)
	enum RemoveVersionWildcard = "*";

	/** Removes one or more versions of a locally cached package.

		This will remove a given package with a specified version from the
		given location. It will remove at most one package, unless `version_`
		is set to `RemoveVersionWildcard`.

		Params:
			package_name = Name of the package to be removed
			location_ = Specifies the location to look for the given package
				name/version.
			resolve_version = Callback to select package version.
	*/
	void remove(PackageName package_name, PlacementLocation location,
				scope size_t delegate(in Package[] packages) resolve_version)
	{
		enforce(!package_name.empty);
		if (location == PlacementLocation.local) {
			logInfo("To remove a locally placed package, make sure you don't have any data"
					~ "\nleft in it's directory and then simply remove the whole directory.");
			throw new Exception("dub cannot remove locally installed packages.");
		}

		Package[] packages;

		// Retrieve packages to be removed.
		foreach(pack; m_packageManager.getPackageIterator(package_name))
			if (m_packageManager.isManagedPackage(pack))
				packages ~= pack;

		// Check validity of packages to be removed.
		if(packages.empty) {
			throw new Exception("Cannot find package to remove. ("
				~ "id: '" ~ package_name ~ "', location: '" ~ to!string(location) ~ "'"
				~ ")");
		}

		// Sort package list in ascending version order
		packages.sort!((a, b) => a.version_ < b.version_);

		immutable idx = resolve_version(packages);
		if (idx == size_t.max)
			return;
		else if (idx != packages.length)
			packages = packages[idx .. idx + 1];

		logDebug("Removing %s packages.", packages.length);
		foreach(pack; packages) {
			try {
				remove(pack);
			} catch (Exception e) {
				logError("Failed to remove %s %s: %s", package_name, pack.version_, e.msg);
				logInfo("Continuing with other packages (if any).");
			}
		}
	}

	/// Compatibility overload. Use the version without a `force_remove` argument instead.
	void remove(PackageName package_name, PlacementLocation location, bool force_remove,
				scope size_t delegate(in Package[] packages) resolve_version)
	{
		remove(package_name, location, resolve_version);
	}

	/** Removes a specific version of a package.

		Params:
			package_name = Name of the package to be removed
			version_ = Identifying a version or a wild card. If an empty string
				is passed, the package will be removed from the location, if
				there is only one version retrieved. This will throw an
				exception, if there are multiple versions retrieved.
			location_ = Specifies the location to look for the given package
				name/version.
	 */
	void remove(PackageName package_name, string version_, PlacementLocation location)
	{
		remove(package_name, location, (in packages) {
			if (version_ == RemoveVersionWildcard || version_.empty)
				return packages.length;

			foreach (i, p; packages) {
				if (p.version_ == Version(version_))
					return i;
			}
			throw new Exception("Cannot find package to remove. ("
				~ "id: '" ~ package_name ~ "', version: '" ~ version_ ~ "', location: '" ~ to!string(location) ~ "'"
				~ ")");
		});
	}

	/// Compatibility overload. Use the version without a `force_remove` argument instead.
	void remove(PackageName package_name, string version_, PlacementLocation location, bool force_remove)
	{
		remove(package_name, version_, location);
	}

	/** Adds a directory to the list of locally known packages.

		Forwards to `PackageManager.addLocalPackage`.

		Params:
			path = Path to the package
			ver = Optional version to associate with the package (can be left
				empty)
			system = Make the package known system wide instead of user wide
				(requires administrator privileges).

		See_Also: `removeLocalPackage`
	*/
	void addLocalPackage(string path, string ver, bool system)
	{
		if (m_dryRun) return;
		m_packageManager.addLocalPackage(makeAbsolute(path), ver, system ? PlacementLocation.system : PlacementLocation.user);
	}

	/** Removes a directory from the list of locally known packages.

		Forwards to `PackageManager.removeLocalPackage`.

		Params:
			path = Path to the package
			system = Make the package known system wide instead of user wide
				(requires administrator privileges).

		See_Also: `addLocalPackage`
	*/
	void removeLocalPackage(string path, bool system)
	{
		if (m_dryRun) return;
		m_packageManager.removeLocalPackage(makeAbsolute(path), system ? PlacementLocation.system : PlacementLocation.user);
	}

	/** Registers a local directory to search for packages to use for satisfying
		dependencies.

		Params:
			path = Path to a directory containing package directories
			system = Make the package known system wide instead of user wide
				(requires administrator privileges).

		See_Also: `removeSearchPath`
	*/
	void addSearchPath(string path, bool system)
	{
		if (m_dryRun) return;
		m_packageManager.addSearchPath(makeAbsolute(path), system ? PlacementLocation.system : PlacementLocation.user);
	}

	/** Unregisters a local directory search path.

		Params:
			path = Path to a directory containing package directories
			system = Make the package known system wide instead of user wide
				(requires administrator privileges).

		See_Also: `addSearchPath`
	*/
	void removeSearchPath(string path, bool system)
	{
		if (m_dryRun) return;
		m_packageManager.removeSearchPath(makeAbsolute(path), system ? PlacementLocation.system : PlacementLocation.user);
	}

	/** Queries all package suppliers with the given query string.

		Returns a list of tuples, where the first entry is the human readable
		name of the package supplier and the second entry is the list of
		matched packages.

		See_Also: `PackageSupplier.searchPackages`
	*/
	auto searchPackages(string query)
	{
		import std.typecons : Tuple, tuple;
		Tuple!(string, PackageSupplier.SearchResult[])[] results;
		foreach (ps; this.m_packageSuppliers) {
			try
				results ~= tuple(ps.description, ps.searchPackages(query));
			catch (Exception e) {
				logWarn("Searching %s for '%s' failed: %s", ps.description, query, e.msg);
			}
		}
		return results.filter!(tup => tup[1].length);
	}

	/** Returns a list of all available versions (including branches) for a
		particular package.

		The list returned is based on the registered package suppliers. Local
		packages are not queried in the search for versions.

		See_also: `getLatestVersion`
	*/
	Version[] listPackageVersions(PackageName package_name)
	{
		Version[] versions;
		auto basePackageName = getBasePackageName(package_name);
		foreach (ps; this.m_packageSuppliers) {
			try versions ~= ps.getVersions(basePackageName);
			catch (Exception e) {
				logWarn("Failed to get versions for package %s on provider %s: %s", package_name, ps.description, e.msg);
			}
		}
		return versions.sort().uniq.array;
	}

	/** Returns the latest available version for a particular package.

		This function returns the latest numbered version of a package. If no
		numbered versions are available, it will return an available branch,
		preferring "~master".

		Params:
			package_name: The name of the package in question.
			prefer_stable: If set to `true` (the default), returns the latest
				stable version, even if there are newer pre-release versions.

		See_also: `listPackageVersions`
	*/
	Version getLatestVersion(PackageName package_name, bool prefer_stable = true)
	{
		auto vers = listPackageVersions(package_name);
		enforce(!vers.empty, "Failed to find any valid versions for a package name of '"~package_name~"'.");
		auto final_versions = vers.filter!(v => !v.isBranch && !v.isPreRelease).array;
		if (prefer_stable && final_versions.length) return final_versions[$-1];
		else return vers[$-1];
	}

	/** Initializes a directory with a package skeleton.

		Params:
			path = Path of the directory to create the new package in. The
				directory will be created if it doesn't exist.
			deps = List of dependencies to add to the package recipe.
			type = Specifies the type of the application skeleton to use.
			format = Determines the package recipe format to use.
			recipe_callback = Optional callback that can be used to
				customize the recipe before it gets written.
	*/
	void createEmptyPackage(NativePath path, PackageName[] deps, string type,
		PackageFormat format = PackageFormat.sdl,
		scope void delegate(ref PackageRecipe, ref PackageFormat) recipe_callback = null,
		string[] app_args = [])
	{
		if (!path.absolute) path = m_rootPath ~ path;
		path.normalize();

		string[PackageName] depVers;
		string[] notFound; // keep track of any failed packages in here
		foreach (dep; deps) {
			Version ver;
			try {
				ver = getLatestVersion(dep);
				depVers[dep] = ver.isBranch ? ver.toString() : "~>" ~ ver.toString();
			} catch (Exception e) {
				notFound ~= dep;
			}
		}

		if(notFound.length > 1){
			throw new Exception(.format("Couldn't find packages: %-(%s, %).", notFound));
		}
		else if(notFound.length == 1){
			throw new Exception(.format("Couldn't find package: %-(%s, %).", notFound));
		}

		if (m_dryRun) return;

		initPackage(path, depVers, type, format, recipe_callback);

		if (!["vibe.d", "deimos", "minimal"].canFind(type)) {
			runCustomInitialization(path, type, app_args);
		}

		//Act smug to the user.
		logInfo("Success", Color.green, "created empty project in %s", path.toNativeString().color(Mode.bold));
	}

	private void runCustomInitialization(NativePath path, string type, string[] runArgs)
	{
		const package_name = PackageName(type);
		auto template_pack = m_packageManager.getBestPackage(package_name, ">=0.0.0");
		if (!template_pack) template_pack = m_packageManager.getBestPackage(package_name, "~master");
		if (!template_pack) {
			logInfo("%s is not present, getting and storing it user wide", package_name);
			template_pack = fetch(package_name, Dependency.any, defaultPlacementLocation, FetchOptions.none);
		}

		Package initSubPackage = m_packageManager.getSubPackage(template_pack, PackageName("init-exec"), false);
		auto template_dub = new Dub(null, m_packageSuppliers);
		template_dub.loadPackage(initSubPackage);

		GeneratorSettings settings = this.makeAppSettings();
		settings.runArgs = runArgs;

		initSubPackage.recipe.buildSettings.workingDirectory = path.toNativeString();
		template_dub.generateProject("build", settings);
	}

	/** Converts the package recipe of the loaded root package to the given format.

		Params:
			destination_file_ext = The file extension matching the desired
				format. Possible values are "json" or "sdl".
			print_only = Print the converted recipe instead of writing to disk
	*/
	void convertRecipe(string destination_file_ext, bool print_only = false)
	{
		import std.path : extension;
		import std.stdio : stdout;
		import dub.recipe.io : serializePackageRecipe, writePackageRecipe;

		if (print_only) {
			auto dst = stdout.lockingTextWriter;
			serializePackageRecipe(dst, m_project.rootPackage.rawRecipe, "dub."~destination_file_ext);
			return;
		}

		auto srcfile = m_project.rootPackage.recipePath;
		auto srcext = srcfile.head.name.extension;
		if (srcext == "."~destination_file_ext) {
			logInfo("Package format is already %s.", destination_file_ext);
			return;
		}

		writePackageRecipe(srcfile.parentPath ~ ("dub."~destination_file_ext), m_project.rootPackage.rawRecipe);
		removeFile(srcfile);
	}

	/** Runs DDOX to generate or serve documentation.

		Params:
			run = If set to true, serves documentation on a local web server.
				Otherwise generates actual HTML files.
			generate_args = Additional command line arguments to pass to
				"ddox generate-html" or "ddox serve-html".
	*/
	void runDdox(bool run, string[] generate_args = null)
	{
		import std.process : browse;

		if (m_dryRun) return;

		// allow to choose a custom ddox tool
		auto tool = PackageName(m_project.rootPackage.recipe.ddoxTool);
		if (tool.empty) tool = PackageName("ddox");

		auto tool_pack = m_packageManager.getBestPackage(tool, ">=0.0.0");
		if (!tool_pack) tool_pack = m_packageManager.getBestPackage(tool, "~master");
		if (!tool_pack) {
			logInfo("%s is not present, getting and storing it user wide", tool);
			tool_pack = fetch(tool, Dependency.any, defaultPlacementLocation, FetchOptions.none);
		}

		auto ddox_dub = new Dub(null, m_packageSuppliers);
		ddox_dub.loadPackage(tool_pack.path);
		ddox_dub.upgrade(UpgradeOptions.select);

		GeneratorSettings settings = this.makeAppSettings();

		auto filterargs = m_project.rootPackage.recipe.ddoxFilterArgs.dup;
		if (filterargs.empty) filterargs = ["--min-protection=Protected", "--only-documented"];

		settings.runArgs = "filter" ~ filterargs ~ "docs.json";
		ddox_dub.generateProject("build", settings);

		auto p = tool_pack.path;
		p.endsWithSlash = true;
		auto tool_path = p.toNativeString();

		if (run) {
			settings.runArgs = ["serve-html", "--navigation-type=ModuleTree", "docs.json", "--web-file-dir="~tool_path~"public"] ~ generate_args;
			browse("http://127.0.0.1:8080/");
		} else {
			settings.runArgs = ["generate-html", "--navigation-type=ModuleTree", "docs.json", "docs"] ~ generate_args;
		}
		ddox_dub.generateProject("build", settings);

		if (!run) {
			// TODO: ddox should copy those files itself
			version(Windows) runCommand(`xcopy /S /D "`~tool_path~`public\*" docs\`);
			else runCommand("rsync -ru '"~tool_path~"public/' docs/");
		}
	}

	/// Make a `GeneratorSettings` suitable to generate tools (DDOC, DScanner, etc...)
	private GeneratorSettings makeAppSettings () const
	{
		GeneratorSettings settings;
		auto compiler_binary = this.defaultCompiler;

		settings.config = "application";
		settings.buildType = "debug";
		settings.compiler = getCompiler(compiler_binary);
		settings.platform = settings.compiler.determinePlatform(
			settings.buildSettings, compiler_binary, this.defaultArchitecture);
		if (this.defaultLowMemory)
			settings.buildSettings.options |= BuildOption.lowmem;
		if (this.defaultEnvironments)
			settings.buildSettings.addEnvironments(this.defaultEnvironments);
		if (this.defaultBuildEnvironments)
			settings.buildSettings.addBuildEnvironments(this.defaultBuildEnvironments);
		if (this.defaultRunEnvironments)
			settings.buildSettings.addRunEnvironments(this.defaultRunEnvironments);
		if (this.defaultPreGenerateEnvironments)
			settings.buildSettings.addPreGenerateEnvironments(this.defaultPreGenerateEnvironments);
		if (this.defaultPostGenerateEnvironments)
			settings.buildSettings.addPostGenerateEnvironments(this.defaultPostGenerateEnvironments);
		if (this.defaultPreBuildEnvironments)
			settings.buildSettings.addPreBuildEnvironments(this.defaultPreBuildEnvironments);
		if (this.defaultPostBuildEnvironments)
			settings.buildSettings.addPostBuildEnvironments(this.defaultPostBuildEnvironments);
		if (this.defaultPreRunEnvironments)
			settings.buildSettings.addPreRunEnvironments(this.defaultPreRunEnvironments);
		if (this.defaultPostRunEnvironments)
			settings.buildSettings.addPostRunEnvironments(this.defaultPostRunEnvironments);
		settings.run = true;

		return settings;
	}

	private void updatePackageSearchPath()
	{
		// TODO: Remove once `overrideSearchPath` is removed
		if (!m_overrideSearchPath.empty) {
			m_packageManager._disableDefaultSearchPaths = true;
			m_packageManager.searchPath = [m_overrideSearchPath];
			return;
		}

		auto p = environment.get("DUBPATH");
		NativePath[] paths;

		version(Windows) enum pathsep = ";";
		else enum pathsep = ":";
		if (p.length) paths ~= p.split(pathsep).map!(p => NativePath(p))().array();
		m_packageManager._disableDefaultSearchPaths = false;
		m_packageManager.searchPath = paths;
	}

	private void determineDefaultCompiler()
	{
		import std.file : thisExePath;
		import std.path : buildPath, dirName, expandTilde, isAbsolute, isDirSeparator;
		import std.range : front;

		// Env takes precedence
		if (auto envCompiler = environment.get("DC"))
			m_defaultCompiler = envCompiler;
		else
			m_defaultCompiler = m_config.defaultCompiler.expandTilde;
		if (m_defaultCompiler.length && m_defaultCompiler.isAbsolute)
			return;

		static immutable BinaryPrefix = `$DUB_BINARY_PATH`;
		if(m_defaultCompiler.startsWith(BinaryPrefix))
		{
			m_defaultCompiler = thisExePath().dirName() ~ m_defaultCompiler[BinaryPrefix.length .. $];
			return;
		}

		if (!find!isDirSeparator(m_defaultCompiler).empty)
			throw new Exception("defaultCompiler specified in a DUB config file cannot use an unqualified relative path:\n\n" ~ m_defaultCompiler ~
			"\n\nUse \"$DUB_BINARY_PATH/../path/you/want\" instead.");

		version (Windows) enum sep = ";", exe = ".exe";
		version (Posix) enum sep = ":", exe = "";

		auto compilers = ["dmd", "gdc", "gdmd", "ldc2", "ldmd2"];
		// If a compiler name is specified, look for it next to dub.
		// Otherwise, look for any of the common compilers adjacent to dub.
		if (m_defaultCompiler.length)
		{
			string compilerPath = buildPath(thisExePath().dirName(), m_defaultCompiler ~ exe);
			if (existsFile(compilerPath))
			{
				m_defaultCompiler = compilerPath;
				return;
			}
		}
		else
		{
			auto nextFound = compilers.find!(bin => existsFile(buildPath(thisExePath().dirName(), bin ~ exe)));
			if (!nextFound.empty)
			{
				m_defaultCompiler = buildPath(thisExePath().dirName(),  nextFound.front ~ exe);
				return;
			}
		}

		// If nothing found next to dub, search the user's PATH, starting
		// with the compiler name from their DUB config file, if specified.
		auto paths = environment.get("PATH", "").splitter(sep).map!NativePath;
		if (m_defaultCompiler.length && paths.canFind!(p => existsFile(p ~ (m_defaultCompiler~exe))))
			return;
		foreach (p; paths) {
			auto res = compilers.find!(bin => existsFile(p ~ (bin~exe)));
			if (!res.empty) {
				m_defaultCompiler = res.front;
				return;
			}
		}
		m_defaultCompiler = compilers[0];
	}

	unittest
	{
		import std.path: buildPath, absolutePath;
		auto dub = new Dub(".", null, SkipPackageSuppliers.configured);
		immutable olddc = environment.get("DC", null);
		immutable oldpath = environment.get("PATH", null);
		immutable testdir = "test-determineDefaultCompiler";
		void repairenv(string name, string var)
		{
			if (var !is null)
				environment[name] = var;
			else if (name in environment)
				environment.remove(name);
		}
		scope (exit) repairenv("DC", olddc);
		scope (exit) repairenv("PATH", oldpath);
		scope (exit) rmdirRecurse(testdir);

		version (Windows) enum sep = ";", exe = ".exe";
		version (Posix) enum sep = ":", exe = "";

		immutable dmdpath = testdir.buildPath("dmd", "bin");
		immutable ldcpath = testdir.buildPath("ldc", "bin");
		mkdirRecurse(dmdpath);
		mkdirRecurse(ldcpath);
		immutable dmdbin = dmdpath.buildPath("dmd"~exe);
		immutable ldcbin = ldcpath.buildPath("ldc2"~exe);
		std.file.write(dmdbin, null);
		std.file.write(ldcbin, null);

		environment["DC"] = dmdbin.absolutePath();
		dub.determineDefaultCompiler();
		assert(dub.m_defaultCompiler == dmdbin.absolutePath());

		environment["DC"] = "dmd";
		environment["PATH"] = dmdpath ~ sep ~ ldcpath;
		dub.determineDefaultCompiler();
		assert(dub.m_defaultCompiler == "dmd");

		environment["DC"] = "ldc2";
		environment["PATH"] = dmdpath ~ sep ~ ldcpath;
		dub.determineDefaultCompiler();
		assert(dub.m_defaultCompiler == "ldc2");

		environment.remove("DC");
		environment["PATH"] = ldcpath ~ sep ~ dmdpath;
		dub.determineDefaultCompiler();
		assert(dub.m_defaultCompiler == "ldc2");
	}

	private NativePath makeAbsolute(NativePath p) const { return p.absolute ? p : m_rootPath ~ p; }
	private NativePath makeAbsolute(string p) const { return makeAbsolute(NativePath(p)); }
}


/// Option flags for `Dub.fetch`
enum FetchOptions
{
	none = 0,
	forceBranchUpgrade = 1<<0,
	usePrerelease = 1<<1,
	forceRemove = 1<<2, /// Deprecated, does nothing.
	printOnly = 1<<3,
}

/// Option flags for `Dub.upgrade`
enum UpgradeOptions
{
	none = 0,
	upgrade = 1<<1, /// Upgrade existing packages
	preRelease = 1<<2, /// inclde pre-release versions in upgrade
	forceRemove = 1<<3, /// Deprecated, does nothing.
	select = 1<<4, /// Update the dub.selections.json file with the upgraded versions
	dryRun = 1<<5, /// Instead of downloading new packages, just print a message to notify the user of their existence
	/*deprecated*/ printUpgradesOnly = dryRun, /// deprecated, use dryRun instead
	/*deprecated*/ useCachedResult = 1<<6, /// deprecated, has no effect
	noSaveSelections = 1<<7, /// Don't store updated selections on disk
}

/// Determines which of the default package suppliers are queried for packages.
enum SkipPackageSuppliers {
	none,       /// Uses all configured package suppliers.
	standard,   /// Does not use the default package suppliers (`defaultPackageSuppliers`).
	configured, /// Does not use default suppliers or suppliers configured in DUB's configuration file
	all         /// Uses only manually specified package suppliers.
}

private class DependencyVersionResolver : DependencyResolver!(Dependency, Dependency) {
	protected {
		Dub m_dub;
		UpgradeOptions m_options;
		Dependency[][string] m_packageVersions;
		Package[PackageName] m_remotePackages;
		SelectedVersions m_selectedVersions;
		Package m_rootPackage;
		bool[PackageName] m_packagesToUpgrade;
		Package[PackageDependency] m_packages;
		TreeNodes[][TreeNode] m_children;
	}


	this(Dub dub, UpgradeOptions options, Package root, SelectedVersions selected_versions)
	{
		if (environment.get("DUB_NO_RESOLVE_LIMIT") !is null)
			super(ulong.max);
		else
		    super(1_000_000);

		m_dub = dub;
		m_options = options;
		m_rootPackage = root;
		m_selectedVersions = selected_versions;
	}

	Dependency[PackageName] resolve(PackageName[] filter)
	{
		foreach (package_name; filter)
			m_packagesToUpgrade[package_name] = true;
		return super.resolve(TreeNode(m_rootPackage.name, Dependency(m_rootPackage.version_)),
			(m_options & UpgradeOptions.printUpgradesOnly) == 0);
	}

	protected bool isFixedPackage(PackageName pack)
	{
		return m_packagesToUpgrade !is null && pack !in m_packagesToUpgrade;
	}

	protected override Dependency[] getAllConfigs(PackageName pack)
	{
		if (auto pvers = pack in m_packageVersions)
			return *pvers;

		if ((!(m_options & UpgradeOptions.upgrade) || isFixedPackage(pack)) && m_selectedVersions.hasSelectedVersion(pack)) {
			auto ret = [m_selectedVersions.getSelectedVersion(pack)];
			logDiagnostic("Using fixed selection %s %s", pack, ret[0]);
			m_packageVersions[pack] = ret;
			return ret;
		}

		logDiagnostic("Search for versions of %s (%s package suppliers)", pack, m_dub.m_packageSuppliers.length);
		Version[] versions;
		foreach (p; m_dub.packageManager.getPackageIterator(pack))
			versions ~= p.version_;

		foreach (ps; m_dub.m_packageSuppliers) {
			try {
				auto vers = ps.getVersions(pack);
				vers.reverse();
				if (!vers.length) {
					logDiagnostic("No versions for %s for %s", pack, ps.description);
					continue;
				}

				versions ~= vers;
				break;
			} catch (Exception e) {
				logWarn("Package %s not found in %s: %s", pack, ps.description, e.msg);
				logDebug("Full error: %s", e.toString().sanitize);
			}
		}

		// sort by version, descending, and remove duplicates
		versions = versions.sort!"a>b".uniq.array;

		// move pre-release versions to the back of the list if no preRelease flag is given
		if (!(m_options & UpgradeOptions.preRelease))
			versions = versions.filter!(v => !v.isPreRelease).array ~ versions.filter!(v => v.isPreRelease).array;

		// filter out invalid/unreachable dependency specs
		versions = versions.filter!((v) {
				bool valid = getPackage(pack, Dependency(v)) !is null;
				if (!valid) logDiagnostic("Excluding invalid dependency specification %s %s from dependency resolution process.", pack, v);
				return valid;
			}).array;

		if (!versions.length) logDiagnostic("Nothing found for %s", pack);
		else logDiagnostic("Return for %s: %s", pack, versions);

		auto ret = versions.map!(v => Dependency(v)).array;
		m_packageVersions[pack] = ret;
		return ret;
	}

	protected override Dependency[] getSpecificConfigs(PackageName pack, TreeNodes nodes)
	{
		if (!nodes.configs.path.empty || !nodes.configs.repository.empty) {
			if (getPackage(pack, nodes.configs)) return [nodes.configs];
			else return null;
		}
		else return null;
	}


	protected override TreeNodes[] getChildren(TreeNode node)
	{
		if (auto pc = node in m_children)
			return *pc;
		auto ret = getChildrenRaw(node);
		m_children[node] = ret;
		return ret;
	}

	private final TreeNodes[] getChildrenRaw(TreeNode node)
	{
		import std.array : appender;
		auto ret = appender!(TreeNodes[]);
		auto pack = getPackage(node.pack, node.config);
		if (!pack) {
			// this can hapen when the package description contains syntax errors
			logDebug("Invalid package in dependency tree: %s %s", node.pack, node.config);
			return null;
		}
		auto basepack = pack.basePackage;

		foreach (d; pack.getAllDependenciesRange()) {
			auto dbasename = getBasePackageName(d.name);

			// detect dependencies to the root package (or sub packages thereof)
			if (dbasename == basepack.name) {
				auto absdeppath = d.spec.mapToPath(pack.path).path;
				absdeppath.endsWithSlash = true;
				auto subpack = m_dub.m_packageManager.getSubPackage(basepack, getSubPackageName(d.name), true);
				if (subpack) {
					auto desireddeppath = basepack.path;
					desireddeppath.endsWithSlash = true;

					auto altdeppath = d.name == dbasename ? basepack.path : subpack.path;
					altdeppath.endsWithSlash = true;

					if (!d.spec.path.empty && absdeppath != desireddeppath)
						logWarn("Warning: Sub package %s, referenced by %s %s must be referenced using the path to its base package",
							subpack.name, pack.name, pack.version_);

					enforce(d.spec.path.empty || absdeppath == desireddeppath || absdeppath == altdeppath,
						format("Dependency from %s to %s uses wrong path: %s vs. %s",
							node.pack, subpack.name, absdeppath.toNativeString(), desireddeppath.toNativeString()));
				}
				ret ~= TreeNodes(d.name, node.config);
				continue;
			}

			DependencyType dt;
			if (d.spec.optional) {
				if (d.spec.default_) dt = DependencyType.optionalDefault;
				else dt = DependencyType.optional;
			} else dt = DependencyType.required;

			Dependency dspec = d.spec.mapToPath(pack.path);

			// if not upgrading, use the selected version
			if (!(m_options & UpgradeOptions.upgrade) && m_selectedVersions && m_selectedVersions.hasSelectedVersion(dbasename))
				dspec = m_selectedVersions.getSelectedVersion(dbasename);

			// keep selected optional dependencies and avoid non-selected optional-default dependencies by default
			if (m_selectedVersions && !m_selectedVersions.bare) {
				if (dt == DependencyType.optionalDefault && !m_selectedVersions.hasSelectedVersion(dbasename))
					dt = DependencyType.optional;
				else if (dt == DependencyType.optional && m_selectedVersions.hasSelectedVersion(dbasename))
					dt = DependencyType.optionalDefault;
			}

			ret ~= TreeNodes(d.name, dspec, dt);
		}
		return ret.data;
	}

	protected override bool matches(Dependency configs, Dependency config)
	{
		if (!configs.path.empty) return configs.path == config.path;
		return configs.merge(config).valid;
	}

	private Package getPackage(PackageName name, Dependency dep)
	{
		auto key = PackageDependency(name, dep);
		if (auto pp = key in m_packages)
			return *pp;
		auto p = getPackageRaw(name, dep);
		m_packages[key] = p;
		return p;
	}

	private Package getPackageRaw(PackageName name, Dependency dep)
	{
		auto basename = getBasePackageName(name);

		// for sub packages, first try to get them from the base package
		if (basename != name) {
			auto subname = getSubPackageName(name);
			auto basepack = getPackage(basename, dep);
			if (!basepack) return null;
			if (auto sp = m_dub.m_packageManager.getSubPackage(basepack, subname, true)) {
				return sp;
			} else if (!basepack.subPackages.canFind!(p => p.path.length)) {
				// note: external sub packages are handled further below
				auto spr = basepack.getInternalSubPackage(subname);
				if (!spr.isNull) {
					auto sp = new Package(spr.get, basepack.path, basepack);
					m_remotePackages[sp.name] = sp;
					return sp;
				} else {
					logDiagnostic("Sub package %s doesn't exist in %s %s.", name, basename, dep.version_);
					return null;
				}
			} else if (auto ret = m_dub.m_packageManager.getBestPackage(name, dep)) {
				return ret;
			} else {
				logDiagnostic("External sub package %s %s not found.", name, dep.version_);
				return null;
			}
		}

		// shortcut if the referenced package is the root package
		if (basename == m_rootPackage.basePackage.name)
			return m_rootPackage.basePackage;

		if (!dep.repository.empty) {
			auto ret = m_dub.packageManager.loadSCMPackage(name, dep.repository);
			return ret !is null && dep.matches(ret.version_) ? ret : null;
		} else if (!dep.path.empty) {
			try {
				return m_dub.packageManager.getOrLoadPackage(dep.path);
			} catch (Exception e) {
				logDiagnostic("Failed to load path based dependency %s: %s", name, e.msg);
				logDebug("Full error: %s", e.toString().sanitize);
				return null;
			}
		}

		if (auto ret = m_dub.m_packageManager.getBestPackage(name, dep))
			return ret;

		auto key = PackageName(name ~ ":" ~ dep.version_.toString());
		if (auto ret = key in m_remotePackages)
			return *ret;

		auto prerelease = (m_options & UpgradeOptions.preRelease) != 0;

		auto rootpack = PackageName(name.value.split(":")[0]);

		foreach (ps; m_dub.m_packageSuppliers) {
			if (rootpack == name) {
				try {
					auto desc = ps.fetchPackageRecipe(name, dep, prerelease);
					if (desc.type == Json.Type.null_)
						continue;
					auto ret = new Package(desc);
					m_remotePackages[key] = ret;
					return ret;
				} catch (Exception e) {
					logDiagnostic("Metadata for %s %s could not be downloaded from %s: %s", name, dep, ps.description, e.msg);
					logDebug("Full error: %s", e.toString().sanitize);
				}
			} else {
				logDiagnostic("Package %s not found in base package description (%s). Downloading whole package.", name, dep.version_.toString());
				try {
					FetchOptions fetchOpts;
					fetchOpts |= prerelease ? FetchOptions.usePrerelease : FetchOptions.none;
					m_dub.fetch(rootpack, dep, m_dub.defaultPlacementLocation, fetchOpts, "need sub package description");
					auto ret = m_dub.m_packageManager.getBestPackage(name, dep);
					if (!ret) {
						logWarn("Package %s %s doesn't have a sub package %s", rootpack, dep.version_, name);
						return null;
					}
					m_remotePackages[key] = ret;
					return ret;
				} catch (Exception e) {
					logDiagnostic("Package %s could not be downloaded from %s: %s", rootpack, ps.description, e.msg);
					logDebug("Full error: %s", e.toString().sanitize);
				}
			}
		}

		m_remotePackages[key] = null;

		logWarn("Package %s %s could not be loaded either locally, or from the configured package registries.", name, dep);
		return null;
	}
}

private struct SpecialDirs {
	/// The path where to store temporary files and directory
	NativePath temp;
	/// The system-wide dub-specific folder
	NativePath systemSettings;
	/// The dub-specific folder in the user home directory
	NativePath userSettings;
	/**
	 * Windows-only: the local, user-specific folder
	 *
	 * This folder, unlike `userSettings`, does not roam, IOW an account
	 * on a company network will not save the content of this data,
	 * unlike `userSettings`.
	 * On Posix, this is equivalent to `userSettings`.
	 *
	 * See_Also: https://docs.microsoft.com/en-us/windows/win32/shell/knownfolderid
	 */
	NativePath localRepository;

	/// Returns: An instance of `SpecialDirs` initialized from the environment
	public static SpecialDirs make () {
		import std.file : tempDir;

		SpecialDirs result;
		result.temp = NativePath(tempDir);

		version(Windows) {
			result.systemSettings = NativePath(environment.get("ProgramData")) ~ "dub/";
			immutable appDataDir = environment.get("APPDATA");
			result.userSettings = NativePath(appDataDir) ~ "dub/";
			// LOCALAPPDATA is not defined before Windows Vista
			result.localRepository = NativePath(environment.get("LOCALAPPDATA", appDataDir)) ~ "dub";
		} else version(Posix) {
			result.systemSettings = NativePath("/var/lib/dub/");
			result.userSettings = NativePath(environment.get("HOME")) ~ ".dub/";
			if (!result.userSettings.absolute)
				result.userSettings = NativePath(getcwd()) ~ result.userSettings;
			result.localRepository = result.userSettings;
		}
		return result;
	}
}

/**
 * User-provided configuration
 *
 * All fields in this struct should be optional.
 * Fields that are *not* optional should be mandatory from the POV
 * of the application, not the POV of file parsing.
 * For example, git's `core.author` and `core.email` are required to commit,
 * but the error happens on the commit, not when the gitconfig is parsed.
 *
 * We have multiple configuration locations, and two kinds of fields:
 * additive and non-additive. Additive fields are fields which are the union
 * of all configuration files (e.g. `registryURLs`). Non-additive fields
 * will ignore values set in lower priorities configuration, although parsing
 * must still succeed. Additive fields are marked as `@Optional`,
 * non-additive are marked as `SetInfo`.
 */
private struct UserConfiguration {
	import configy.Attributes;

	@Optional string[] registryUrls;
	@Optional NativePath[] customCachePaths;

	SetInfo!(SkipPackageSuppliers) skipRegistry;
	SetInfo!(string) defaultCompiler;
	SetInfo!(string) defaultArchitecture;
	SetInfo!(bool) defaultLowMemory;

	SetInfo!(string[string]) defaultEnvironments;
	SetInfo!(string[string]) defaultBuildEnvironments;
	SetInfo!(string[string]) defaultRunEnvironments;
	SetInfo!(string[string]) defaultPreGenerateEnvironments;
	SetInfo!(string[string]) defaultPostGenerateEnvironments;
	SetInfo!(string[string]) defaultPreBuildEnvironments;
	SetInfo!(string[string]) defaultPostBuildEnvironments;
	SetInfo!(string[string]) defaultPreRunEnvironments;
	SetInfo!(string[string]) defaultPostRunEnvironments;

	/// Merge a lower priority config (`this`) with a `higher` priority config
	public UserConfiguration merge(UserConfiguration higher)
		return @safe pure nothrow
	{
		import std.traits : hasUDA;
		UserConfiguration result;

		static foreach (idx, _; UserConfiguration.tupleof) {
			static if (hasUDA!(UserConfiguration.tupleof[idx], Optional))
				result.tupleof[idx] = higher.tupleof[idx] ~ this.tupleof[idx];
			else static if (IsSetInfo!(typeof(this.tupleof[idx]))) {
				if (higher.tupleof[idx].set)
					result.tupleof[idx] = higher.tupleof[idx];
				else
					result.tupleof[idx] = this.tupleof[idx];
			} else
				static assert(false,
							  "Expect `@Optional` or `SetInfo` on: `" ~
							  __traits(identifier, this.tupleof[idx]) ~
							  "` of type : `" ~
							  typeof(this.tupleof[idx]).stringof ~ "`");
		}

		return result;
	}

	/// Workaround multiple `E` declaration in `static foreach` when inline
	private template IsSetInfo(T) { enum bool IsSetInfo = is(T : SetInfo!E, E); }
}

unittest {
	import configy.Read;

    const str1 = `{
  "registryUrls": [ "http://foo.bar\/optional\/escape" ],
  "customCachePaths": [ "foo/bar", "foo/foo" ],

  "skipRegistry": "all",
  "defaultCompiler": "dmd",
  "defaultArchitecture": "fooarch",
  "defaultLowMemory": false,

  "defaultEnvironments": {
    "VAR2": "settings.VAR2",
    "VAR3": "settings.VAR3",
    "VAR4": "settings.VAR4"
  }
}`;

	const str2 = `{
  "registryUrls": [ "http://bar.foo" ],
  "customCachePaths": [ "bar/foo", "bar/bar" ],

  "skipRegistry": "none",
  "defaultCompiler": "ldc",
  "defaultArchitecture": "bararch",
  "defaultLowMemory": true,

  "defaultEnvironments": {
    "VAR": "Hi",
  }
}`;

	 auto c1 = parseConfigString!UserConfiguration(str1, "/dev/null");
	 assert(c1.registryUrls == [ "http://foo.bar/optional/escape" ]);
	 assert(c1.customCachePaths == [ NativePath("foo/bar"), NativePath("foo/foo") ]);
	 assert(c1.skipRegistry == SkipPackageSuppliers.all);
	 assert(c1.defaultCompiler == "dmd");
	 assert(c1.defaultArchitecture == "fooarch");
	 assert(c1.defaultLowMemory == false);
	 assert(c1.defaultEnvironments.length == 3);
	 assert(c1.defaultEnvironments["VAR2"] == "settings.VAR2");
	 assert(c1.defaultEnvironments["VAR3"] == "settings.VAR3");
	 assert(c1.defaultEnvironments["VAR4"] == "settings.VAR4");

	 auto c2 = parseConfigString!UserConfiguration(str2, "/dev/null");
	 assert(c2.registryUrls == [ "http://bar.foo" ]);
	 assert(c2.customCachePaths == [ NativePath("bar/foo"), NativePath("bar/bar") ]);
	 assert(c2.skipRegistry == SkipPackageSuppliers.none);
	 assert(c2.defaultCompiler == "ldc");
	 assert(c2.defaultArchitecture == "bararch");
	 assert(c2.defaultLowMemory == true);
	 assert(c2.defaultEnvironments.length == 1);
	 assert(c2.defaultEnvironments["VAR"] == "Hi");

	 auto m1 = c2.merge(c1);
	 // c1 takes priority, so its registryUrls is first
	 assert(m1.registryUrls == [ "http://foo.bar/optional/escape", "http://bar.foo" ]);
	 // Same with CCP
	 assert(m1.customCachePaths == [
		 NativePath("foo/bar"), NativePath("foo/foo"),
		 NativePath("bar/foo"), NativePath("bar/bar"),
	 ]);

	 // c1 fields only
	 assert(m1.skipRegistry == c1.skipRegistry);
	 assert(m1.defaultCompiler == c1.defaultCompiler);
	 assert(m1.defaultArchitecture == c1.defaultArchitecture);
	 assert(m1.defaultLowMemory == c1.defaultLowMemory);
	 assert(m1.defaultEnvironments == c1.defaultEnvironments);

	 auto m2 = c1.merge(c2);
	 assert(m2.registryUrls == [ "http://bar.foo", "http://foo.bar/optional/escape" ]);
	 assert(m2.customCachePaths == [
		 NativePath("bar/foo"), NativePath("bar/bar"),
		 NativePath("foo/bar"), NativePath("foo/foo"),
	 ]);
	 assert(m2.skipRegistry == c2.skipRegistry);
	 assert(m2.defaultCompiler == c2.defaultCompiler);
	 assert(m2.defaultArchitecture == c2.defaultArchitecture);
	 assert(m2.defaultLowMemory == c2.defaultLowMemory);
	 assert(m2.defaultEnvironments == c2.defaultEnvironments);

	 auto m3 = UserConfiguration.init.merge(c1);
	 assert(m3 == c1);
}<|MERGE_RESOLUTION|>--- conflicted
+++ resolved
@@ -543,29 +543,17 @@
 				auto sver = m_project.selections.getSelectedVersion(basename);
 				if (!sver.path.empty || !sver.repository.empty) continue;
 				if (ver.version_ <= sver.version_) continue;
-<<<<<<< HEAD
-        logInfo("Upgrade", Color.cyan,
-          "%s would be upgraded from %s to %s.",
-					basename, sver, ver);
-=======
 				logInfo("Upgrade", Color.cyan,
 					"%s would be upgraded from %s to %s.",
 					basename.color(Mode.bold), sver, ver);
->>>>>>> cedf9105
 				any = true;
 			}
 			if (any) logInfo("Use \"dub upgrade\" to perform those changes");
 			return;
 		}
 
-<<<<<<< HEAD
-		foreach (p; versions.byKey) {
-			auto ver = versions[p]; // Workaround for DMD 2.070.0 AA issue (crashes in aaApply2 if iterating by key+value)
+		foreach (p, ver; versions) {
 			assert(!p.value.canFind(":"), "Resolved packages contain a sub package!?: "~p);
-=======
-		foreach (p, ver; versions) {
-			assert(!p.canFind(":"), "Resolved packages contain a sub package!?: "~p);
->>>>>>> cedf9105
 			Package pack;
 			if (!ver.path.empty) {
 				try pack = m_packageManager.getOrLoadPackage(ver.path);
