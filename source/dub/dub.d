--- conflicted
+++ resolved
@@ -61,11 +61,8 @@
 /// The URL to the official package registry and it's default fallback registries.
 static immutable string[] defaultRegistryURLs = [
 	"https://code.dlang.org/",
-<<<<<<< HEAD
 	"https://dub.bytecraft.nl/",
-=======
 	"https://codemirror.dlang.org/",
->>>>>>> 4e277885
 	"https://code-mirror.dlang.io/",
 ];
 
