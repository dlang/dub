--- conflicted
+++ resolved
@@ -481,48 +481,28 @@
 	deprecated("Use the overload that accepts a `VersionRange` as 3rd argument")
 	void addOverride(PlacementLocation scope_, PackageName name, Dependency version_spec, Version target)
 	{
-<<<<<<< HEAD
 		m_repositories[scope_].overrides ~= PackageOverride(name, version_spec, target);
-		writeLocalPackageOverridesFile(scope_);
-=======
-		m_repositories[scope_].overrides ~= PackageOverride(package_, version_spec, target);
 		m_repositories[scope_].writeOverrides();
->>>>>>> 06ef3745
 	}
 	/// ditto
 	deprecated("Use the overload that accepts a `VersionRange` as 3rd argument")
 	void addOverride(PlacementLocation scope_, PackageName name, Dependency version_spec, NativePath target)
 	{
-<<<<<<< HEAD
 		m_repositories[scope_].overrides ~= PackageOverride(name, version_spec, target);
-		writeLocalPackageOverridesFile(scope_);
-=======
-		m_repositories[scope_].overrides ~= PackageOverride(package_, version_spec, target);
 		m_repositories[scope_].writeOverrides();
->>>>>>> 06ef3745
 	}
 
     /// Ditto
 	void addOverride(PlacementLocation scope_, PackageName name, VersionRange source, Version target)
 	{
-<<<<<<< HEAD
 		m_repositories[scope_].overrides ~= PackageOverride(name, source, target);
-		writeLocalPackageOverridesFile(scope_);
-=======
-		m_repositories[scope_].overrides ~= PackageOverride(package_, source, target);
 		m_repositories[scope_].writeOverrides();
->>>>>>> 06ef3745
 	}
 	/// ditto
 	void addOverride(PlacementLocation scope_, PackageName name, VersionRange source, NativePath target)
 	{
-<<<<<<< HEAD
 		m_repositories[scope_].overrides ~= PackageOverride(name, source, target);
-		writeLocalPackageOverridesFile(scope_);
-=======
-		m_repositories[scope_].overrides ~= PackageOverride(package_, source, target);
 		m_repositories[scope_].writeOverrides();
->>>>>>> 06ef3745
 	}
 
 	/** Removes an existing package override.
@@ -847,51 +827,6 @@
 		return hash[].dup;
 	}
 
-<<<<<<< HEAD
-	private void writeLocalPackageList(PlacementLocation type)
-	{
-		Json[] newlist;
-		foreach (p; m_repositories[type].searchPath) {
-			auto entry = Json.emptyObject;
-			entry["name"] = "*";
-			entry["path"] = p.toNativeString();
-			newlist ~= entry;
-		}
-
-		foreach (p; m_repositories[type].localPackages) {
-			if (p.parentPackage) continue; // do not store sub packages
-			auto entry = Json.emptyObject;
-			entry["name"] = p.name[];
-			entry["version"] = p.version_.toString();
-			entry["path"] = p.path.toNativeString();
-			newlist ~= entry;
-		}
-
-		NativePath path = m_repositories[type].packagePath;
-		if( !existsDirectory(path) ) mkdirRecurse(path.toNativeString());
-		writeJsonFile(path ~ LocalPackagesFilename, Json(newlist));
-	}
-
-	private void writeLocalPackageOverridesFile(PlacementLocation type)
-	{
-		Json[] newlist;
-		foreach (ovr; m_repositories[type].overrides) {
-			auto jovr = Json.emptyObject;
-			jovr["name"] = ovr.name[];
-			jovr["version"] = ovr.source.toString();
-			ovr.target.match!(
-				(NativePath path) { jovr["targetPath"] = path.toNativeString(); },
-				(Version	vers) { jovr["targetVersion"] = vers.toString(); },
-			);
-			newlist ~= jovr;
-		}
-		auto path = m_repositories[type].packagePath;
-		if (!existsDirectory(path)) mkdirRecurse(path.toNativeString());
-		writeJsonFile(path ~ LocalOverridesFilename, Json(newlist));
-	}
-
-=======
->>>>>>> 06ef3745
 	/// Adds the package and scans for subpackages.
 	private void addPackages(ref Package[] dst_repos, Package pack)
 	const {
@@ -1061,7 +996,7 @@
 		Json[] newlist;
 		foreach (ovr; this.overrides) {
 			auto jovr = Json.emptyObject;
-			jovr["name"] = ovr.package_;
+			jovr["name"] = ovr.name[];
 			jovr["version"] = ovr.source.toString();
 			ovr.target.match!(
 				(NativePath path) { jovr["targetPath"] = path.toNativeString(); },
@@ -1087,7 +1022,7 @@
 		foreach (p; this.localPackages) {
 			if (p.parentPackage) continue; // do not store sub packages
 			auto entry = Json.emptyObject;
-			entry["name"] = p.name;
+			entry["name"] = p.name[];
 			entry["version"] = p.version_.toString();
 			entry["path"] = p.path.toNativeString();
 			newlist ~= entry;
