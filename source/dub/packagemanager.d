/**
	Management of packages on the local computer.

	Copyright: © 2012-2016 rejectedsoftware e.K.
	License: Subject to the terms of the MIT license, as written in the included LICENSE.txt file.
	Authors: Sönke Ludwig, Matthias Dondorff
*/
module dub.packagemanager;

import dub.dependency;
import dub.internal.utils;
import dub.internal.vibecompat.core.file;
import dub.internal.vibecompat.data.json;
import dub.internal.vibecompat.inet.path;
import dub.internal.logging;
import dub.package_;

import std.algorithm : countUntil, filter, sort, canFind, remove;
import std.array;
import std.conv;
import std.digest.sha;
import std.encoding : sanitize;
import std.exception;
import std.file;
import std.string;
import std.sumtype;
import std.zip;


/// Indicates where a package has been or should be placed to.
public enum PlacementLocation {
	/// Packages retrieved with 'local' will be placed in the current folder
	/// using the package name as destination.
	local,
	/// Packages with 'userWide' will be placed in a folder accessible by
	/// all of the applications from the current user.
	user,
	/// Packages retrieved with 'systemWide' will be placed in a shared folder,
	/// which can be accessed by all users of the system.
	system,
}

/// The PackageManager can retrieve present packages and get / remove
/// packages.
class PackageManager {
	private {
		Location[] m_repositories;
		NativePath[] m_searchPath;
		Package[] m_packages;
		Package[] m_temporaryPackages;
		bool m_disableDefaultSearchPaths = false;
	}

	/**
	   Instantiate an instance with a single search path

	   This constructor is used when dub is invoked with the '--bar' CLI switch.
	   The instance will not look up the default repositories
	   (e.g. ~/.dub/packages), using only `path` instead.

	   Params:
		 path = Path of the single repository
	 */
	this(NativePath path)
	{
		this.m_searchPath = [ path ];
		this.m_disableDefaultSearchPaths = true;
		this.refresh(true);
	}

	deprecated("Use the overload which accepts 3 `NativePath` arguments")
	this(NativePath user_path, NativePath system_path, bool refresh_packages = true)
	{
		m_repositories = [
			Location(user_path ~ "packages/"),
			Location(system_path ~ "packages/")];

		if (refresh_packages) refresh(true);
	}

	this(NativePath package_path, NativePath user_path, NativePath system_path, bool refresh_packages = true)
	{
		m_repositories = [
			Location(package_path ~ ".dub/packages/"),
			Location(user_path ~ "packages/"),
			Location(system_path ~ "packages/")];

		if (refresh_packages) refresh(true);
	}

	/** Gets/sets the list of paths to search for local packages.
	*/
	@property void searchPath(NativePath[] paths)
	{
		if (paths == m_searchPath) return;
		m_searchPath = paths.dup;
		refresh(false);
	}
	/// ditto
	@property const(NativePath)[] searchPath() const { return m_searchPath; }

	/** Disables searching DUB's predefined search paths.
	*/
	deprecated("Instantiate a PackageManager instance with the single-argument constructor: `new PackageManager(path)`")
	@property void disableDefaultSearchPaths(bool val)
	{
		if (val == m_disableDefaultSearchPaths) return;
		m_disableDefaultSearchPaths = val;
		refresh(true);
	}

	/** Returns the effective list of search paths, including default ones.
	*/
	@property const(NativePath)[] completeSearchPath()
	const {
		auto ret = appender!(NativePath[])();
		ret.put(cast(NativePath[])m_searchPath); // work around Phobos 17251
		if (!m_disableDefaultSearchPaths) {
			foreach (ref repo; m_repositories) {
				ret.put(cast(NativePath[])repo.searchPath);
				ret.put(cast(NativePath)repo.packagePath);
			}
		}
		return ret.data;
	}

	/** Sets additional (read-only) package cache paths to search for packages.

		Cache paths have the same structure as the default cache paths, such as
		".dub/packages/".

		Note that previously set custom paths will be removed when setting this
		property.
	*/
	@property void customCachePaths(NativePath[] custom_cache_paths)
	{
		import std.algorithm.iteration : map;
		import std.array : array;

		m_repositories.length = PlacementLocation.max+1;
		m_repositories ~= custom_cache_paths.map!(p => Location(p)).array;

		refresh(false);
	}


	/** Looks up a specific package.

		Looks up a package matching the given version/path in the set of
		registered packages. The lookup order is done according the the
		usual rules (see getPackageIterator).

		Params:
			name = The name of the package
			ver = The exact version of the package to query
			path = An exact path that the package must reside in. Note that
				the package must still be registered in the package manager.
			enable_overrides = Apply the local package override list before
				returning a package (enabled by default)

		Returns:
			The matching package or null if no match was found.
	*/
	Package getPackage(PackageName name, Version ver, bool enable_overrides = true)
	{
		if (enable_overrides) {
			foreach (ref repo; m_repositories)
				foreach (ovr; repo.overrides)
<<<<<<< HEAD
					if (ovr.name == name && ovr.version_.matches(ver)) {
						Package pack;
						if (!ovr.targetPath.empty) pack = getOrLoadPackage(ovr.targetPath);
						else pack = getPackage(name, ovr.targetVersion, false);
						if (pack) return pack;

						logWarn("Package override %s %s -> %s %s doesn't reference an existing package.",
							ovr.name, ovr.version_, ovr.targetVersion, ovr.targetPath);
=======
					if (ovr.package_ == name && ovr.source.matches(ver)) {
						Package pack = ovr.target.match!(
							(NativePath path) => getOrLoadPackage(path),
							(Version	vers) => getPackage(name, vers, false),
						);
						if (pack) return pack;

						ovr.target.match!(
							(any) {
								logWarn("Package override %s %s -> '%s' doesn't reference an existing package.",
										ovr.package_, ovr.version_, any);
							},
						);
>>>>>>> 78573cc7
					}
		}

		foreach (p; getPackageIterator(name))
			if (p.version_.matches(ver, isManagedPackage(p) ? VersionMatchMode.strict : VersionMatchMode.standard))
				return p;

		return null;
	}

	/// ditto
	Package getPackage(PackageName name, string ver, bool enable_overrides = true)
	{
		return getPackage(name, Version(ver), enable_overrides);
	}

	/// ditto
	Package getPackage(PackageName name, Version ver, NativePath path)
	{
		foreach (p; getPackageIterator(name)) {
			auto pvm = isManagedPackage(p) ? VersionMatchMode.strict : VersionMatchMode.standard;
			if (p.version_.matches(ver, pvm) && p.path.startsWith(path))
				return p;
		}
		return null;
	}

	/// ditto
	Package getPackage(PackageName name, string ver, NativePath path)
	{
		return getPackage(name, Version(ver), path);
	}

	/// ditto
	Package getPackage(PackageName name, NativePath path)
	{
		foreach( p; getPackageIterator(name) )
			if (p.path.startsWith(path))
				return p;
		return null;
	}


	/** Looks up the first package matching the given name.
	*/
	Package getFirstPackage(PackageName name)
	{
		foreach (ep; getPackageIterator(name))
			return ep;
		return null;
	}

	/** Looks up the latest package matching the given name.
	*/
	deprecated("Use `getBestPackage` with `name, Dependency.any` instead")
	Package getLatestPackage(PackageName name)
	{
		Package pkg;
		foreach (ep; getPackageIterator(name))
			if (pkg is null || pkg.version_ < ep.version_)
				pkg = ep;
		return pkg;
	}

	/** For a given package path, returns the corresponding package.

		If the package is already loaded, a reference is returned. Otherwise
		the package gets loaded and cached for the next call to this function.

		Params:
			path = NativePath to the root directory of the package
			recipe_path = Optional path to the recipe file of the package
			allow_sub_packages = Also return a sub package if it resides in the given folder

		Returns: The packages loaded from the given path
		Throws: Throws an exception if no package can be loaded
	*/
	Package getOrLoadPackage(NativePath path, NativePath recipe_path = NativePath.init, bool allow_sub_packages = false)
	{
		path.endsWithSlash = true;
		foreach (p; getPackageIterator())
			if (p.path == path && (!p.parentPackage || (allow_sub_packages && p.parentPackage.path != p.path)))
				return p;
		auto pack = Package.load(path, recipe_path);
		addPackages(m_temporaryPackages, pack);
		return pack;
	}

	/** For a given SCM repository, returns the corresponding package.

		An SCM repository is provided as its remote URL, the repository is cloned
		and in the dependency speicfied commit is checked out.

		If the target directory already exists, just returns the package
		without cloning.

		Params:
			name = Package name
			dependency = Dependency that contains the repository URL and a specific commit

		Returns:
			The package loaded from the given SCM repository or null if the
			package couldn't be loaded.
	*/
	deprecated("Use the overload that accepts a `dub.dependency : Repository`")
	Package loadSCMPackage(PackageName name, Dependency dependency)
	in { assert(!dependency.repository.empty); }
	do { return this.loadSCMPackage(name, dependency.repository); }

	/// Ditto
	Package loadSCMPackage(PackageName name, Repository repo)
	in { assert(!repo.empty); }
	do {
        Package pack;

        final switch (repo.kind)
        {
            case repo.Kind.git:
                pack = loadGitPackage(name, repo);
        }
        if (pack !is null) {
            addPackages(m_temporaryPackages, pack);
        }
        return pack;
	}

<<<<<<< HEAD
    private Package loadGitPackage(PackageName name, string versionSpec, string remote)
=======
    private Package loadGitPackage(string name, in Repository repo)
>>>>>>> 78573cc7
    {
		import dub.internal.git : cloneRepository;

		if (!repo.ref_.startsWith("~") && !repo.ref_.isGitHash) {
			return null;
		}

		string gitReference = repo.ref_.chompPrefix("~");
		NativePath destination = getPackagePath(
			m_repositories[PlacementLocation.user].packagePath,
			name, repo.ref_);
		// For libraries leaking their import path
		destination ~= name[];
		destination.endsWithSlash = true;

		foreach (p; getPackageIterator(name)) {
			if (p.path == destination) {
				return p;
			}
		}

		if (!cloneRepository(repo.remote, gitReference, destination.toNativeString())) {
			return null;
		}

		return Package.load(destination);
	}

	/**
	 * Get the final destination a specific package needs to be stored in.
	 *
	 * Note that there needs to be an extra level for libraries like `ae`
	 * which expects their containing folder to have an exact name and use
	 * `importPath "../"`.
	 *
	 * Hence the final format should be `$BASE/$NAME-$VERSION/$NAME`,
	 * but this function returns `$BASE/$NAME-$VERSION/`
	 */
	package(dub) static NativePath getPackagePath (NativePath base, PackageName name, string vers)
	{
		// + has special meaning for Optlink
		string clean_vers = vers.chompPrefix("~").replace("+", "_");
		NativePath result = base ~ (name[] ~ "-" ~ clean_vers);
		result.endsWithSlash = true;
		return result;
	}

	/** Searches for the latest version of a package matching the given dependency.
	*/
	Package getBestPackage(PackageName name, Dependency version_spec, bool enable_overrides = true)
	{
		Package ret;
		foreach (p; getPackageIterator(name)) {
			auto vmm = isManagedPackage(p) ? VersionMatchMode.strict : VersionMatchMode.standard;
			if (version_spec.matches(p.version_, vmm) && (!ret || p.version_ > ret.version_))
				ret = p;
		}

		if (enable_overrides && ret) {
			if (auto ovr = getPackage(name, ret.version_))
				return ovr;
		}
		return ret;
	}

	/// ditto
	Package getBestPackage(PackageName name, string version_spec)
	{
		return getBestPackage(name, Dependency(version_spec));
	}

	/** Gets the a specific sub package.

		In contrast to `Package.getSubPackage`, this function supports path
		based sub packages.

		Params:
			base_package = The package from which to get a sub package
			sub_name = Name of the sub package (not prefixed with the base
				package name)
			silent_fail = If set to true, the function will return `null` if no
				package is found. Otherwise will throw an exception.

	*/
	Package getSubPackage(Package base_package, PackageName sub_name, bool silent_fail)
	{
		foreach (p; getPackageIterator(PackageName(base_package.name[]~":"~sub_name[])))
			if (p.parentPackage is base_package)
				return p;
		enforce(silent_fail, "Sub package \""~base_package.name[]~":"~sub_name[]~"\" doesn't exist.");
		return null;
	}


	/** Determines if a package is managed by DUB.

		Managed packages can be upgraded and removed.
	*/
	bool isManagedPackage(Package pack)
	const {
		auto ppath = pack.basePackage.path;
		return isManagedPath(ppath);
	}

	/** Determines if a specific path is within a DUB managed package folder.

		By default, managed folders are "~/.dub/packages" and
		"/var/lib/dub/packages".
	*/
	bool isManagedPath(NativePath path)
	const {
		foreach (rep; m_repositories) {
			NativePath rpath = rep.packagePath;
			if (path.startsWith(rpath))
				return true;
		}
		return false;
	}

	/** Enables iteration over all known local packages.

		Returns: A delegate suitable for use with `foreach` is returned.
	*/
	int delegate(int delegate(ref Package)) getPackageIterator()
	{
		int iterator(int delegate(ref Package) del)
		{
			foreach (tp; m_temporaryPackages)
				if (auto ret = del(tp)) return ret;

			// first search local packages
			foreach (ref repo; m_repositories)
				foreach (p; repo.localPackages)
					if (auto ret = del(p)) return ret;

			// and then all packages gathered from the search path
			foreach( p; m_packages )
				if( auto ret = del(p) )
					return ret;
			return 0;
		}

		return &iterator;
	}

	/** Enables iteration over all known local packages with a certain name.

		Returns: A delegate suitable for use with `foreach` is returned.
	*/
	int delegate(int delegate(ref Package)) getPackageIterator(PackageName name)
	{
		int iterator(int delegate(ref Package) del)
		{
			foreach (p; getPackageIterator())
				if (p.name == name)
					if (auto ret = del(p)) return ret;
			return 0;
		}

		return &iterator;
	}


	/** Returns a list of all package overrides for the given scope.
	*/
	const(PackageOverride)[] getOverrides(PlacementLocation scope_)
	const {
		return m_repositories[scope_].overrides;
	}

	/** Adds a new override for the given package.
	*/
<<<<<<< HEAD
	void addOverride(PlacementLocation scope_, PackageName name, Dependency version_spec, Version target)
=======
	deprecated("Use the overload that accepts a `VersionRange` as 3rd argument")
	void addOverride(PlacementLocation scope_, string package_, Dependency version_spec, Version target)
>>>>>>> 78573cc7
	{
		m_repositories[scope_].overrides ~= PackageOverride(name, version_spec, target);
		writeLocalPackageOverridesFile(scope_);
	}
	/// ditto
<<<<<<< HEAD
	void addOverride(PlacementLocation scope_, PackageName name, Dependency version_spec, NativePath target)
=======
	deprecated("Use the overload that accepts a `VersionRange` as 3rd argument")
	void addOverride(PlacementLocation scope_, string package_, Dependency version_spec, NativePath target)
>>>>>>> 78573cc7
	{
		m_repositories[scope_].overrides ~= PackageOverride(name, version_spec, target);
		writeLocalPackageOverridesFile(scope_);
	}

    /// Ditto
	void addOverride(PlacementLocation scope_, string package_, VersionRange source, Version target)
	{
		m_repositories[scope_].overrides ~= PackageOverride(package_, source, target);
		writeLocalPackageOverridesFile(scope_);
	}
	/// ditto
	void addOverride(PlacementLocation scope_, string package_, VersionRange source, NativePath target)
	{
		m_repositories[scope_].overrides ~= PackageOverride(package_, source, target);
		writeLocalPackageOverridesFile(scope_);
	}

	/** Removes an existing package override.
	*/
<<<<<<< HEAD
	void removeOverride(PlacementLocation scope_, PackageName name, Dependency version_spec)
=======
	deprecated("Use the overload that accepts a `VersionRange` as 3rd argument")
	void removeOverride(PlacementLocation scope_, string package_, Dependency version_spec)
>>>>>>> 78573cc7
	{
        version_spec.visit!(
            (VersionRange src) => this.removeOverride(scope_, package_, src),
            (any) { throw new Exception(format("No override exists for %s %s", package_, version_spec)); },
        );
	}

	void removeOverride(PlacementLocation scope_, string package_, VersionRange src)
	{
		Location* rep = &m_repositories[scope_];
		foreach (i, ovr; rep.overrides) {
<<<<<<< HEAD
			if (ovr.name != name || ovr.version_ != version_spec)
=======
			if (ovr.package_ != package_ || ovr.source != src)
>>>>>>> 78573cc7
				continue;
			rep.overrides = rep.overrides[0 .. i] ~ rep.overrides[i+1 .. $];
			writeLocalPackageOverridesFile(scope_);
			return;
		}
<<<<<<< HEAD
		throw new Exception(format("No override exists for %s %s", name, version_spec));
=======
		throw new Exception(format("No override exists for %s %s", package_, src));
>>>>>>> 78573cc7
	}

	/// Extracts the package supplied as a path to it's zip file to the
	/// destination and sets a version field in the package description.
	Package storeFetchedPackage(NativePath zip_file_path, Json package_info, NativePath destination)
	{
		import std.range : walkLength;

		auto name = package_info["name"].get!string;
		auto package_version = package_info["version"].get!string;

		logDebug("Placing package '%s' version '%s' to location '%s' from file '%s'",
			name, package_version, destination.toNativeString(), zip_file_path.toNativeString());

		if( existsFile(destination) ){
			throw new Exception(format("%s (%s) needs to be removed from '%s' prior placement.", name, package_version, destination));
		}

		// open zip file
		ZipArchive archive;
		{
			logDebug("Opening file %s", zip_file_path);
			auto f = openFile(zip_file_path, FileMode.read);
			scope(exit) f.close();
			archive = new ZipArchive(f.readAll());
		}

		logDebug("Extracting from zip.");

		// In a github zip, the actual contents are in a subfolder
		alias PSegment = typeof(NativePath.init.head);
		PSegment[] zip_prefix;
		outer: foreach(ArchiveMember am; archive.directory) {
			auto path = NativePath(am.name).bySegment.array;
			foreach (fil; packageInfoFiles)
				if (path.length == 2 && path[$-1].name == fil.filename) {
					zip_prefix = path[0 .. $-1];
					break outer;
				}
		}

		logDebug("zip root folder: %s", zip_prefix);

		NativePath getCleanedPath(string fileName) {
			auto path = NativePath(fileName);
			if (zip_prefix.length && !path.bySegment.startsWith(zip_prefix)) return NativePath.init;
			static if (is(typeof(path[0 .. 1]))) return path[zip_prefix.length .. $];
			else return NativePath(path.bySegment.array[zip_prefix.length .. $]);
		}

		static void setAttributes(string path, ArchiveMember am)
		{
			import std.datetime : DosFileTimeToSysTime;

			auto mtime = DosFileTimeToSysTime(am.time);
			setTimes(path, mtime, mtime);
			if (auto attrs = am.fileAttributes)
				std.file.setAttributes(path, attrs);
		}

		// extract & place
		mkdirRecurse(destination.toNativeString());
		logDebug("Copying all files...");
		int countFiles = 0;
		foreach(ArchiveMember a; archive.directory) {
			auto cleanedPath = getCleanedPath(a.name);
			if(cleanedPath.empty) continue;
			auto dst_path = destination ~ cleanedPath;

			logDebug("Creating %s", cleanedPath);
			if( dst_path.endsWithSlash ){
				if( !existsDirectory(dst_path) )
					mkdirRecurse(dst_path.toNativeString());
			} else {
				if( !existsDirectory(dst_path.parentPath) )
					mkdirRecurse(dst_path.parentPath.toNativeString());
				{
					auto dstFile = openFile(dst_path, FileMode.createTrunc);
					scope(exit) dstFile.close();
					dstFile.put(archive.expand(a));
				}
				setAttributes(dst_path.toNativeString(), a);
				++countFiles;
			}
		}
		logDebug("%s file(s) copied.", to!string(countFiles));

		// overwrite dub.json (this one includes a version field)
		auto pack = Package.load(destination, NativePath.init, null, package_info["version"].get!string);

		if (pack.recipePath.head != defaultPackageFilename)
			// Storeinfo saved a default file, this could be different to the file from the zip.
			removeFile(pack.recipePath);
		pack.storeInfo();
		addPackages(m_packages, pack);
		return pack;
	}

	/// Removes the given the package.
	void remove(in Package pack)
	{
		logDebug("Remove %s, version %s, path '%s'", pack.name, pack.version_, pack.path);
		enforce(!pack.path.empty, "Cannot remove package "~pack.name[]~" without a path.");

		// remove package from repositories' list
		bool found = false;
		bool removeFrom(Package[] packs, in Package pack) {
			auto packPos = countUntil!("a.path == b.path")(packs, pack);
			if(packPos != -1) {
				packs = .remove(packs, packPos);
				return true;
			}
			return false;
		}
		foreach(repo; m_repositories) {
			if(removeFrom(repo.localPackages, pack)) {
				found = true;
				break;
			}
		}
		if(!found)
			found = removeFrom(m_packages, pack);
		enforce(found, "Cannot remove, package not found: '"~ pack.name[] ~"', path: " ~ to!string(pack.path));

		logDebug("About to delete root folder for package '%s'.", pack.path);
		rmdirRecurse(pack.path.toNativeString());
		logInfo("Removed", Color.yellow, "%s %s", pack.name, pack.version_);
	}

	/// Compatibility overload. Use the version without a `force_remove` argument instead.
	deprecated("Use `remove(pack)` directly instead, the boolean has no effect")
	void remove(in Package pack, bool force_remove)
	{
		remove(pack);
	}

	Package addLocalPackage(NativePath path, string verName, PlacementLocation type)
	{
		path.endsWithSlash = true;
		auto pack = Package.load(path);
		enforce(pack.name.length, "The package has no name, defined in: " ~ path.toString());
		if (verName.length)
			pack.version_ = Version(verName);

		// don't double-add packages
		Package[]* packs = &m_repositories[type].localPackages;
		foreach (p; *packs) {
			if (p.path == path) {
				enforce(p.version_ == pack.version_, "Adding the same local package twice with differing versions is not allowed.");
				logInfo("Package is already registered: %s (version: %s)", p.name, p.version_);
				return p;
			}
		}

		addPackages(*packs, pack);

		writeLocalPackageList(type);

		logInfo("Registered package: %s (version: %s)", pack.name, pack.version_);
		return pack;
	}

	void removeLocalPackage(NativePath path, PlacementLocation type)
	{
		path.endsWithSlash = true;

		Package[]* packs = &m_repositories[type].localPackages;
		size_t[] to_remove;
		foreach( i, entry; *packs )
			if( entry.path == path )
				to_remove ~= i;
		enforce(to_remove.length > 0, "No "~type.to!string()~" package found at "~path.toNativeString());

		string[Version] removed;
		foreach_reverse( i; to_remove ) {
			removed[(*packs)[i].version_] = (*packs)[i].name[];
			*packs = (*packs)[0 .. i] ~ (*packs)[i+1 .. $];
		}

		writeLocalPackageList(type);

		foreach(ver, name; removed)
			logInfo("Deregistered package: %s (version: %s)", name, ver);
	}

	/// For the given type add another path where packages will be looked up.
	void addSearchPath(NativePath path, PlacementLocation type)
	{
		m_repositories[type].searchPath ~= path;
		writeLocalPackageList(type);
	}

	/// Removes a search path from the given type.
	void removeSearchPath(NativePath path, PlacementLocation type)
	{
		m_repositories[type].searchPath = m_repositories[type].searchPath.filter!(p => p != path)().array();
		writeLocalPackageList(type);
	}

	void refresh(bool refresh_existing_packages)
	{
		logDiagnostic("Refreshing local packages (refresh existing: %s)...", refresh_existing_packages);

		// load locally defined packages
		void scanLocalPackages(PlacementLocation type)
		{
			NativePath list_path = m_repositories[type].packagePath;
			Package[] packs;
			NativePath[] paths;
			try {
				auto local_package_file = list_path ~ LocalPackagesFilename;
				logDiagnostic("Looking for local package map at %s", local_package_file.toNativeString());
				if( !existsFile(local_package_file) ) return;
				logDiagnostic("Try to load local package map at %s", local_package_file.toNativeString());
				auto packlist = jsonFromFile(list_path ~ LocalPackagesFilename);
				enforce(packlist.type == Json.Type.array, LocalPackagesFilename~" must contain an array.");
				foreach( pentry; packlist ){
					try {
						auto name = PackageName(pentry["name"].get!string);
						auto path = NativePath(pentry["path"].get!string);
						if (name == "*") {
							paths ~= path;
						} else {
							auto ver = Version(pentry["version"].get!string);

							Package pp;
							if (!refresh_existing_packages) {
								foreach (p; m_repositories[type].localPackages)
									if (p.path == path) {
										pp = p;
										break;
									}
							}

							if (!pp) {
								auto infoFile = Package.findPackageFile(path);
								if (!infoFile.empty) pp = Package.load(path, infoFile);
								else {
									logWarn("Locally registered package %s %s was not found. Please run 'dub remove-local \"%s\"'.",
										name, ver, path.toNativeString());
									// Store a dummy package
									pp = new Package(PackageRecipe(name), path);
								}
							}

							if (pp.name != name)
								logWarn("Local package at %s has different name than %s (%s)", path.toNativeString(), name, pp.name);
							pp.version_ = ver;

							addPackages(packs, pp);
						}
					} catch( Exception e ){
						logWarn("Error adding local package: %s", e.msg);
					}
				}
			} catch( Exception e ){
				logDiagnostic("Loading of local package list at %s failed: %s", list_path.toNativeString(), e.msg);
			}
			m_repositories[type].localPackages = packs;
			m_repositories[type].searchPath = paths;
		}
		if (!m_disableDefaultSearchPaths)
		{
			scanLocalPackages(PlacementLocation.system);
			scanLocalPackages(PlacementLocation.user);
			scanLocalPackages(PlacementLocation.local);
		}

		auto old_packages = m_packages;

		// rescan the system and user package folder
		void scanPackageFolder(NativePath path)
		{
			if( path.existsDirectory() ){
				logDebug("iterating dir %s", path.toNativeString());
				try foreach( pdir; iterateDirectory(path) ){
					logDebug("iterating dir %s entry %s", path.toNativeString(), pdir.name);
					if (!pdir.isDirectory) continue;

					// Old / flat directory structure, used in non-standard path
					// Packages are stored in $ROOT/$SOMETHING/`
					auto pack_path = path ~ (pdir.name ~ "/");
					auto packageFile = Package.findPackageFile(pack_path);

					// New (since 2015) managed structure:
					// $ROOT/$NAME-$VERSION/$NAME
					// This is the most common code path
					if (isManagedPath(path) && packageFile.empty) {
						foreach (subdir; iterateDirectory(path ~ (pdir.name ~ "/")))
							if (subdir.isDirectory && pdir.name.startsWith(subdir.name)) {
								pack_path ~= subdir.name ~ "/";
								packageFile = Package.findPackageFile(pack_path);
								break;
							}
					}

					if (packageFile.empty) continue;
					Package p;
					try {
						if (!refresh_existing_packages)
							foreach (pp; old_packages)
								if (pp.path == pack_path) {
									p = pp;
									break;
								}
						if (!p) p = Package.load(pack_path, packageFile);
						addPackages(m_packages, p);
					} catch( Exception e ){
						logError("Failed to load package in %s: %s", pack_path, e.msg);
						logDiagnostic("Full error: %s", e.toString().sanitize());
					}
				}
				catch(Exception e) logDiagnostic("Failed to enumerate %s packages: %s", path.toNativeString(), e.toString());
			}
		}

		m_packages = null;
		foreach (p; this.completeSearchPath)
			scanPackageFolder(p);

		void loadOverrides(PlacementLocation type)
		{
			m_repositories[type].overrides = null;
			auto ovrfilepath = m_repositories[type].packagePath ~ LocalOverridesFilename;
			if (existsFile(ovrfilepath)) {
				foreach (entry; jsonFromFile(ovrfilepath)) {
					PackageOverride ovr;
<<<<<<< HEAD
					ovr.name = PackageName(entry["name"].get!string);
					ovr.version_ = Dependency(entry["version"].get!string);
					if (auto pv = "targetVersion" in entry) ovr.targetVersion = Version(pv.get!string);
					if (auto pv = "targetPath" in entry) ovr.targetPath = NativePath(pv.get!string);
=======
					ovr.package_ = entry["name"].get!string;
					ovr.source = VersionRange.fromString(entry["version"].get!string);
					if (auto pv = "targetVersion" in entry) ovr.target = Version(pv.get!string);
					if (auto pv = "targetPath" in entry) ovr.target = NativePath(pv.get!string);
>>>>>>> 78573cc7
					m_repositories[type].overrides ~= ovr;
				}
			}
		}
		if (!m_disableDefaultSearchPaths)
		{
			loadOverrides(PlacementLocation.local);
			loadOverrides(PlacementLocation.user);
			loadOverrides(PlacementLocation.system);
		}
	}

	alias Hash = ubyte[];
	/// Generates a hash value for a given package.
	/// Some files or folders are ignored during the generation (like .dub and
	/// .svn folders)
	Hash hashPackage(Package pack)
	{
		string[] ignored_directories = [".git", ".dub", ".svn"];
		// something from .dub_ignore or what?
		string[] ignored_files = [];
		SHA1 sha1;
		foreach(file; dirEntries(pack.path.toNativeString(), SpanMode.depth)) {
			if(file.isDir && ignored_directories.canFind(NativePath(file.name).head.name))
				continue;
			else if(ignored_files.canFind(NativePath(file.name).head.name))
				continue;

			sha1.put(cast(ubyte[])NativePath(file.name).head.name);
			if(file.isDir) {
				logDebug("Hashed directory name %s", NativePath(file.name).head);
			}
			else {
				sha1.put(openFile(NativePath(file.name)).readAll());
				logDebug("Hashed file contents from %s", NativePath(file.name).head);
			}
		}
		auto hash = sha1.finish();
		logDebug("Project hash: %s", hash);
		return hash[].dup;
	}

	private void writeLocalPackageList(PlacementLocation type)
	{
		Json[] newlist;
		foreach (p; m_repositories[type].searchPath) {
			auto entry = Json.emptyObject;
			entry["name"] = "*";
			entry["path"] = p.toNativeString();
			newlist ~= entry;
		}

		foreach (p; m_repositories[type].localPackages) {
			if (p.parentPackage) continue; // do not store sub packages
			auto entry = Json.emptyObject;
			entry["name"] = p.name[];
			entry["version"] = p.version_.toString();
			entry["path"] = p.path.toNativeString();
			newlist ~= entry;
		}

		NativePath path = m_repositories[type].packagePath;
		if( !existsDirectory(path) ) mkdirRecurse(path.toNativeString());
		writeJsonFile(path ~ LocalPackagesFilename, Json(newlist));
	}

	private void writeLocalPackageOverridesFile(PlacementLocation type)
	{
		Json[] newlist;
		foreach (ovr; m_repositories[type].overrides) {
			auto jovr = Json.emptyObject;
<<<<<<< HEAD
			jovr["name"] = ovr.name[];
			jovr["version"] = ovr.version_.versionSpec;
			if (!ovr.targetPath.empty) jovr["targetPath"] = ovr.targetPath.toNativeString();
			else jovr["targetVersion"] = ovr.targetVersion.toString();
=======
			jovr["name"] = ovr.package_;
			jovr["version"] = ovr.source.toString();
			ovr.target.match!(
				(NativePath path) { jovr["targetPath"] = path.toNativeString(); },
				(Version	vers) { jovr["targetVersion"] = vers.toString(); },
			);
>>>>>>> 78573cc7
			newlist ~= jovr;
		}
		auto path = m_repositories[type].packagePath;
		if (!existsDirectory(path)) mkdirRecurse(path.toNativeString());
		writeJsonFile(path ~ LocalOverridesFilename, Json(newlist));
	}

	/// Adds the package and scans for subpackages.
	private void addPackages(ref Package[] dst_repos, Package pack)
	const {
		// Add the main package.
		dst_repos ~= pack;

		// Additionally to the internally defined subpackages, whose metadata
		// is loaded with the main dub.json, load all externally defined
		// packages after the package is available with all the data.
		foreach (spr; pack.subPackages) {
			Package sp;

			if (spr.path.length) {
				auto p = NativePath(spr.path);
				p.normalize();
				enforce(!p.absolute, "Sub package paths must be sub paths of the parent package.");
				auto path = pack.path ~ p;
				if (!existsFile(path)) {
					logError("Package %s declared a sub-package, definition file is missing: %s", pack.name, path.toNativeString());
					continue;
				}
				sp = Package.load(path, NativePath.init, pack);
			} else sp = new Package(spr.recipe, pack.path, pack);

			// Add the subpackage.
			try {
				dst_repos ~= sp;
			} catch (Exception e) {
				logError("Package '%s': Failed to load sub-package %s: %s", pack.name,
                         spr.path.length ? PackageName(spr.path) : spr.recipe.name, e.msg);
				logDiagnostic("Full error: %s", e.toString().sanitize());
			}
		}
	}
}

struct PackageOverride {
<<<<<<< HEAD
	PackageName name;       // TODO: rename to name
	Dependency version_;
	Version targetVersion;
	NativePath targetPath;

	this(PackageName name, Dependency version_, Version target_version)
=======
	private alias ResolvedDep = SumType!(NativePath, Version);

	string package_;
	VersionRange source;
	ResolvedDep target;

	deprecated("Use `source` instead")
	@property inout(Dependency) version_ () inout return @safe {
        return Dependency(this.source);
	}

	deprecated("Assign `source` instead")
	@property ref PackageOverride version_ (Dependency v) scope return @safe pure {
		this.source = v.visit!(
			(VersionRange range) => range,
			(any) {
                int a; if (a) return VersionRange.init; // Trick the compiler
                throw new Exception("Cannot use anything else than a `VersionRange` for overrides");
            },
		);
        return this;
	}

	deprecated("Use `target.match` directly instead")
	@property inout(Version) targetVersion () inout return @safe pure nothrow @nogc {
		return this.target.match!(
			(Version v) => v,
			(any) => Version.init,
		);
	}

	deprecated("Assign `target` directly instead")
	@property ref PackageOverride targetVersion (Version v) scope return pure nothrow @nogc {
		this.target = v;
		return this;
	}

	deprecated("Use `target.match` directly instead")
	@property inout(NativePath) targetPath () inout return @safe pure nothrow @nogc {
		return this.target.match!(
			(NativePath v) => v,
			(any) => NativePath.init,
		);
	}

	deprecated("Assign `target` directly instead")
	@property ref PackageOverride targetPath (NativePath v) scope return pure nothrow @nogc {
		this.target = v;
		return this;
	}

	deprecated("Use the overload that accepts a `VersionRange` as 2nd argument")
	this(string package_, Dependency version_, Version target_version)
>>>>>>> 78573cc7
	{
		this.name = name;
		this.version_ = version_;
		this.target = target_version;
	}

<<<<<<< HEAD
	this(PackageName name, Dependency version_, NativePath target_path)
=======
	deprecated("Use the overload that accepts a `VersionRange` as 2nd argument")
	this(string package_, Dependency version_, NativePath target_path)
>>>>>>> 78573cc7
	{
		this.name = name;
		this.version_ = version_;
		this.target = target_path;
	}

	this(string package_, VersionRange src, Version target)
	{
		this.package_ = package_;
		this.source = src;
		this.target = target;
	}

	this(string package_, VersionRange src, NativePath target)
	{
		this.package_ = package_;
		this.source = src;
		this.target = target;
	}
}

deprecated("Use `PlacementLocation` instead")
enum LocalPackageType : PlacementLocation {
	package_ = PlacementLocation.local,
	user     = PlacementLocation.user,
	system   = PlacementLocation.system,
}

private enum LocalPackagesFilename = "local-packages.json";
private enum LocalOverridesFilename = "local-overrides.json";

/// A managed location (see `PlacementLocation`)
private struct Location {
	NativePath packagePath;
	NativePath[] searchPath;
	Package[] localPackages;
	PackageOverride[] overrides;

	this(NativePath path)
	{
		this.packagePath = path;
	}
}<|MERGE_RESOLUTION|>--- conflicted
+++ resolved
@@ -166,17 +166,7 @@
 		if (enable_overrides) {
 			foreach (ref repo; m_repositories)
 				foreach (ovr; repo.overrides)
-<<<<<<< HEAD
-					if (ovr.name == name && ovr.version_.matches(ver)) {
-						Package pack;
-						if (!ovr.targetPath.empty) pack = getOrLoadPackage(ovr.targetPath);
-						else pack = getPackage(name, ovr.targetVersion, false);
-						if (pack) return pack;
-
-						logWarn("Package override %s %s -> %s %s doesn't reference an existing package.",
-							ovr.name, ovr.version_, ovr.targetVersion, ovr.targetPath);
-=======
-					if (ovr.package_ == name && ovr.source.matches(ver)) {
+					if (ovr.name == name && ovr.source.matches(ver)) {
 						Package pack = ovr.target.match!(
 							(NativePath path) => getOrLoadPackage(path),
 							(Version	vers) => getPackage(name, vers, false),
@@ -186,10 +176,9 @@
 						ovr.target.match!(
 							(any) {
 								logWarn("Package override %s %s -> '%s' doesn't reference an existing package.",
-										ovr.package_, ovr.version_, any);
+										ovr.name, ovr.version_, any);
 							},
 						);
->>>>>>> 78573cc7
 					}
 		}
 
@@ -316,11 +305,7 @@
         return pack;
 	}
 
-<<<<<<< HEAD
-    private Package loadGitPackage(PackageName name, string versionSpec, string remote)
-=======
-    private Package loadGitPackage(string name, in Repository repo)
->>>>>>> 78573cc7
+    private Package loadGitPackage(PackageName name, in Repository repo)
     {
 		import dub.internal.git : cloneRepository;
 
@@ -493,75 +478,55 @@
 
 	/** Adds a new override for the given package.
 	*/
-<<<<<<< HEAD
+	deprecated("Use the overload that accepts a `VersionRange` as 3rd argument")
 	void addOverride(PlacementLocation scope_, PackageName name, Dependency version_spec, Version target)
-=======
-	deprecated("Use the overload that accepts a `VersionRange` as 3rd argument")
-	void addOverride(PlacementLocation scope_, string package_, Dependency version_spec, Version target)
->>>>>>> 78573cc7
 	{
 		m_repositories[scope_].overrides ~= PackageOverride(name, version_spec, target);
 		writeLocalPackageOverridesFile(scope_);
 	}
 	/// ditto
-<<<<<<< HEAD
+	deprecated("Use the overload that accepts a `VersionRange` as 3rd argument")
 	void addOverride(PlacementLocation scope_, PackageName name, Dependency version_spec, NativePath target)
-=======
-	deprecated("Use the overload that accepts a `VersionRange` as 3rd argument")
-	void addOverride(PlacementLocation scope_, string package_, Dependency version_spec, NativePath target)
->>>>>>> 78573cc7
 	{
 		m_repositories[scope_].overrides ~= PackageOverride(name, version_spec, target);
 		writeLocalPackageOverridesFile(scope_);
 	}
 
     /// Ditto
-	void addOverride(PlacementLocation scope_, string package_, VersionRange source, Version target)
-	{
-		m_repositories[scope_].overrides ~= PackageOverride(package_, source, target);
+	void addOverride(PlacementLocation scope_, PackageName name, VersionRange source, Version target)
+	{
+		m_repositories[scope_].overrides ~= PackageOverride(name, source, target);
 		writeLocalPackageOverridesFile(scope_);
 	}
 	/// ditto
-	void addOverride(PlacementLocation scope_, string package_, VersionRange source, NativePath target)
-	{
-		m_repositories[scope_].overrides ~= PackageOverride(package_, source, target);
+	void addOverride(PlacementLocation scope_, PackageName name, VersionRange source, NativePath target)
+	{
+		m_repositories[scope_].overrides ~= PackageOverride(name, source, target);
 		writeLocalPackageOverridesFile(scope_);
 	}
 
 	/** Removes an existing package override.
 	*/
-<<<<<<< HEAD
+	deprecated("Use the overload that accepts a `VersionRange` as 3rd argument")
 	void removeOverride(PlacementLocation scope_, PackageName name, Dependency version_spec)
-=======
-	deprecated("Use the overload that accepts a `VersionRange` as 3rd argument")
-	void removeOverride(PlacementLocation scope_, string package_, Dependency version_spec)
->>>>>>> 78573cc7
 	{
         version_spec.visit!(
-            (VersionRange src) => this.removeOverride(scope_, package_, src),
-            (any) { throw new Exception(format("No override exists for %s %s", package_, version_spec)); },
+            (VersionRange src) => this.removeOverride(scope_, name, src),
+            (any) { throw new Exception(format("No override exists for %s %s", name, version_spec)); },
         );
 	}
 
-	void removeOverride(PlacementLocation scope_, string package_, VersionRange src)
+	void removeOverride(PlacementLocation scope_, PackageName name, VersionRange src)
 	{
 		Location* rep = &m_repositories[scope_];
 		foreach (i, ovr; rep.overrides) {
-<<<<<<< HEAD
-			if (ovr.name != name || ovr.version_ != version_spec)
-=======
-			if (ovr.package_ != package_ || ovr.source != src)
->>>>>>> 78573cc7
+			if (ovr.name != name || ovr.source != src)
 				continue;
 			rep.overrides = rep.overrides[0 .. i] ~ rep.overrides[i+1 .. $];
 			writeLocalPackageOverridesFile(scope_);
 			return;
 		}
-<<<<<<< HEAD
-		throw new Exception(format("No override exists for %s %s", name, version_spec));
-=======
-		throw new Exception(format("No override exists for %s %s", package_, src));
->>>>>>> 78573cc7
+		throw new Exception(format("No override exists for %s %s", name, src));
 	}
 
 	/// Extracts the package supplied as a path to it's zip file to the
@@ -889,17 +854,10 @@
 			if (existsFile(ovrfilepath)) {
 				foreach (entry; jsonFromFile(ovrfilepath)) {
 					PackageOverride ovr;
-<<<<<<< HEAD
 					ovr.name = PackageName(entry["name"].get!string);
-					ovr.version_ = Dependency(entry["version"].get!string);
-					if (auto pv = "targetVersion" in entry) ovr.targetVersion = Version(pv.get!string);
-					if (auto pv = "targetPath" in entry) ovr.targetPath = NativePath(pv.get!string);
-=======
-					ovr.package_ = entry["name"].get!string;
 					ovr.source = VersionRange.fromString(entry["version"].get!string);
 					if (auto pv = "targetVersion" in entry) ovr.target = Version(pv.get!string);
 					if (auto pv = "targetPath" in entry) ovr.target = NativePath(pv.get!string);
->>>>>>> 78573cc7
 					m_repositories[type].overrides ~= ovr;
 				}
 			}
@@ -971,19 +929,12 @@
 		Json[] newlist;
 		foreach (ovr; m_repositories[type].overrides) {
 			auto jovr = Json.emptyObject;
-<<<<<<< HEAD
 			jovr["name"] = ovr.name[];
-			jovr["version"] = ovr.version_.versionSpec;
-			if (!ovr.targetPath.empty) jovr["targetPath"] = ovr.targetPath.toNativeString();
-			else jovr["targetVersion"] = ovr.targetVersion.toString();
-=======
-			jovr["name"] = ovr.package_;
 			jovr["version"] = ovr.source.toString();
 			ovr.target.match!(
 				(NativePath path) { jovr["targetPath"] = path.toNativeString(); },
 				(Version	vers) { jovr["targetVersion"] = vers.toString(); },
 			);
->>>>>>> 78573cc7
 			newlist ~= jovr;
 		}
 		auto path = m_repositories[type].packagePath;
@@ -1028,17 +979,9 @@
 }
 
 struct PackageOverride {
-<<<<<<< HEAD
-	PackageName name;       // TODO: rename to name
-	Dependency version_;
-	Version targetVersion;
-	NativePath targetPath;
-
-	this(PackageName name, Dependency version_, Version target_version)
-=======
 	private alias ResolvedDep = SumType!(NativePath, Version);
 
-	string package_;
+	PackageName name;
 	VersionRange source;
 	ResolvedDep target;
 
@@ -1088,36 +1031,31 @@
 	}
 
 	deprecated("Use the overload that accepts a `VersionRange` as 2nd argument")
-	this(string package_, Dependency version_, Version target_version)
->>>>>>> 78573cc7
+	this(PackageName name, Dependency version_, Version target_version)
 	{
 		this.name = name;
 		this.version_ = version_;
 		this.target = target_version;
 	}
 
-<<<<<<< HEAD
+	deprecated("Use the overload that accepts a `VersionRange` as 2nd argument")
 	this(PackageName name, Dependency version_, NativePath target_path)
-=======
-	deprecated("Use the overload that accepts a `VersionRange` as 2nd argument")
-	this(string package_, Dependency version_, NativePath target_path)
->>>>>>> 78573cc7
 	{
 		this.name = name;
 		this.version_ = version_;
 		this.target = target_path;
 	}
 
-	this(string package_, VersionRange src, Version target)
-	{
-		this.package_ = package_;
+	this(PackageName name, VersionRange src, Version target)
+	{
+		this.name = name;
 		this.source = src;
 		this.target = target;
 	}
 
-	this(string package_, VersionRange src, NativePath target)
-	{
-		this.package_ = package_;
+	this(PackageName name, VersionRange src, NativePath target)
+	{
+		this.name = name;
 		this.source = src;
 		this.target = target;
 	}
