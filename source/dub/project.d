/**
	Representing a full project, with a root Package and several dependencies.

	Copyright: © 2012-2013 Matthias Dondorff, 2012-2016 Sönke Ludwig
	License: Subject to the terms of the MIT license, as written in the included LICENSE.txt file.
	Authors: Matthias Dondorff, Sönke Ludwig
*/
module dub.project;

import dub.compilers.compiler;
import dub.dependency;
import dub.description;
import dub.generators.generator;
import dub.internal.utils;
import dub.internal.vibecompat.core.file;
import dub.internal.vibecompat.data.json;
import dub.internal.vibecompat.inet.path;
import dub.internal.logging;
import dub.package_;
import dub.packagemanager;
import dub.recipe.selection;

import dub.internal.configy.Read;

import std.algorithm;
import std.array;
import std.conv : to;
import std.datetime;
import std.encoding : sanitize;
import std.exception : enforce;
import std.string;
import std.typecons : Nullable;

/**
	Represents a full project, a root package with its dependencies and package
	selection.

	All dependencies must be available locally so that the package dependency
	graph can be built. Use `Project.reinit` if necessary for reloading
	dependencies after more packages are available.
*/
class Project {
	private {
		PackageManager m_packageManager;
		Package m_rootPackage;
		Package[] m_dependencies;
		Package[string] m_dependenciesByName;
		Package[][Package] m_dependees;
		SelectedVersions m_selections;
		string[] m_missingDependencies;
		string[string] m_overriddenConfigs;
	}

	/** Loads a project.

		Params:
			package_manager = Package manager instance to use for loading
				dependencies
			project_path = Path of the root package to load
			pack = An existing `Package` instance to use as the root package
	*/
	deprecated("Load the package using `PackageManager.getOrLoadPackage` then call the `(PackageManager, Package)` overload")
	this(PackageManager package_manager, NativePath project_path)
	{
		Package pack;
		auto packageFile = Package.findPackageFile(project_path);
		if (packageFile.empty) {
			logWarn("There was no package description found for the application in '%s'.", project_path.toNativeString());
			pack = new Package(PackageRecipe.init, project_path);
		} else {
			pack = package_manager.getOrLoadPackage(project_path, packageFile, false, StrictMode.Warn);
		}

		this(package_manager, pack);
	}

	/// Ditto
	this(PackageManager package_manager, Package pack)
	{
		auto selections = Project.loadSelections(pack, package_manager);
		this(package_manager, pack, selections);
	}

	/// ditto
	this(PackageManager package_manager, Package pack, SelectedVersions selections)
	{
		m_packageManager = package_manager;
		m_rootPackage = pack;
		m_selections = selections;
		reinit();
	}

	/**
	 * Loads a project's `dub.selections.json` and returns it
	 *
	 * This function will load `dub.selections.json` from the path at which
	 * `pack` is located, and returned the resulting `SelectedVersions`.
	 * If no `dub.selections.json` is found, an empty `SelectedVersions`
	 * is returned.
	 *
	 * Params:
	 *	 pack = Package to load the selection file from.
	 *
	 * Returns:
	 *	 Always a non-null instance.
	 */
	static package SelectedVersions loadSelections(in Package pack, PackageManager mgr)
	{
		import dub.version_;
		import dub.internal.dyaml.stdsumtype;

<<<<<<< HEAD
		auto lookupResult = lookupAndParseSelectionsFile(pack.path);
		if (lookupResult.isNull()) // no file, or parsing error (displayed to the user)
=======
		auto selected = mgr.readSelections(pack);
		// Parsing error that will be displayed to the user or just no selections
		if (selected.isNull())
>>>>>>> cb3c5230
			return new SelectedVersions();

		auto r = lookupResult.get();
		return r.selectionsFile.content.match!(
			(Selections!0 s) {
				logWarnTag("Unsupported version",
<<<<<<< HEAD
					"File %s has fileVersion %s, which is not yet supported by DUB %s.",
					r.absolutePath, s.fileVersion, dubVersion);
=======
					"File %s/dub.selections.json has fileVersion %s, which " ~
					"is not yet supported by DUB %s.",
					pack.path, s.fileVersion, dubVersion);
>>>>>>> cb3c5230
				logWarn("Ignoring selections file. Use a newer DUB version " ~
					"and set the appropriate toolchainRequirements in your recipe file");
				return new SelectedVersions();
			},
			(Selections!1 s) {
				auto selectionsDir = r.absolutePath.parentPath;
				return new SelectedVersions(s, selectionsDir.relativeTo(pack.path));
			},
		);
	}

	/** List of all resolved dependencies.

		This includes all direct and indirect dependencies of all configurations
		combined. Optional dependencies that were not chosen are not included.
	*/
	@property const(Package[]) dependencies() const { return m_dependencies; }

	/// The root package of the project.
	@property inout(Package) rootPackage() inout { return m_rootPackage; }

	/// The versions to use for all dependencies. Call reinit() after changing these.
	@property inout(SelectedVersions) selections() inout { return m_selections; }

	/// Package manager instance used by the project.
	deprecated("Use `Dub.packageManager` instead")
	@property inout(PackageManager) packageManager() inout { return m_packageManager; }

	/** Determines if all dependencies necessary to build have been collected.

		If this function returns `false`, it may be necessary to add more entries
		to `selections`, or to use `Dub.upgrade` to automatically select all
		missing dependencies.
	*/
	bool hasAllDependencies() const { return m_missingDependencies.length == 0; }

	/// Sorted list of missing dependencies.
	string[] missingDependencies() { return m_missingDependencies; }

	/** Allows iteration of the dependency tree in topological order
	*/
	int delegate(int delegate(ref Package)) getTopologicalPackageList(bool children_first = false, Package root_package = null, string[string] configs = null)
	{
		// ugly way to avoid code duplication since inout isn't compatible with foreach type inference
		return cast(int delegate(int delegate(ref Package)))(cast(const)this).getTopologicalPackageList(children_first, root_package, configs);
	}
	/// ditto
	int delegate(int delegate(ref const Package)) getTopologicalPackageList(bool children_first = false, in Package root_package = null, string[string] configs = null)
	const {
		const(Package) rootpack = root_package ? root_package : m_rootPackage;

		int iterator(int delegate(ref const Package) del)
		{
			int ret = 0;
			bool[const(Package)] visited;
			void perform_rec(in Package p){
				if( p in visited ) return;
				visited[p] = true;

				if( !children_first ){
					ret = del(p);
					if( ret ) return;
				}

				auto cfg = configs.get(p.name, null);

				PackageDependency[] deps;
				if (!cfg.length) deps = p.getAllDependencies();
				else {
					auto depmap = p.getDependencies(cfg);
					deps = depmap.byKey.map!(k => PackageDependency(PackageName(k), depmap[k])).array;
				}
				deps.sort!((a, b) => a.name.toString() < b.name.toString());

				foreach (d; deps) {
					auto dependency = getDependency(d.name.toString(), true);
					assert(dependency || d.spec.optional,
						format("Non-optional dependency '%s' of '%s' not found in dependency tree!?.", d.name, p.name));
					if(dependency) perform_rec(dependency);
					if( ret ) return;
				}

				if( children_first ){
					ret = del(p);
					if( ret ) return;
				}
			}
			perform_rec(rootpack);
			return ret;
		}

		return &iterator;
	}

	/** Retrieves a particular dependency by name.

		Params:
			name = (Qualified) package name of the dependency
			is_optional = If set to true, will return `null` for unsatisfiable
				dependencies instead of throwing an exception.
	*/
	inout(Package) getDependency(string name, bool is_optional)
	inout {
		if (auto pp = name in m_dependenciesByName)
			return *pp;
		if (!is_optional) throw new Exception("Unknown dependency: "~name);
		else return null;
	}

	/** Returns the name of the default build configuration for the specified
		target platform.

		Params:
			platform = The target build platform
			allow_non_library_configs = If set to true, will use the first
				possible configuration instead of the first "executable"
				configuration.
	*/
	string getDefaultConfiguration(in BuildPlatform platform, bool allow_non_library_configs = true)
	const {
		auto cfgs = getPackageConfigs(platform, null, allow_non_library_configs);
		return cfgs[m_rootPackage.name];
	}

	/** Overrides the configuration chosen for a particular package in the
		dependency graph.

		Setting a certain configuration here is equivalent to removing all
		but one configuration from the package.

		Params:
			package_ = The package for which to force selecting a certain
				dependency
			config = Name of the configuration to force
	*/
	void overrideConfiguration(string package_, string config)
	{
		auto p = getDependency(package_, true);
		enforce(p !is null,
			format("Package '%s', marked for configuration override, is not present in dependency graph.", package_));
		enforce(p.configurations.canFind(config),
			format("Package '%s' does not have a configuration named '%s'.", package_, config));
		m_overriddenConfigs[package_] = config;
	}

	/** Adds a test runner configuration for the root package.

		Params:
			settings = The generator settings to use
			generate_main = Whether to generate the main.d file
			base_config = Optional base configuration
			custom_main_file = Optional path to file with custom main entry point

		Returns:
			Name of the added test runner configuration, or null for base configurations with target type `none`
	*/
	string addTestRunnerConfiguration(in GeneratorSettings settings, bool generate_main = true, string base_config = "", NativePath custom_main_file = NativePath())
	{
		if (base_config.length == 0) {
			// if a custom main file was given, favor the first library configuration, so that it can be applied
			if (!custom_main_file.empty) base_config = getDefaultConfiguration(settings.platform, false);
			// else look for a "unittest" configuration
			if (!base_config.length && rootPackage.configurations.canFind("unittest")) base_config = "unittest";
			// if not found, fall back to the first "library" configuration
			if (!base_config.length) base_config = getDefaultConfiguration(settings.platform, false);
			// if still nothing found, use the first executable configuration
			if (!base_config.length) base_config = getDefaultConfiguration(settings.platform, true);
		}

		BuildSettings lbuildsettings = settings.buildSettings.dup;
		addBuildSettings(lbuildsettings, settings, base_config, null, true);

		if (lbuildsettings.targetType == TargetType.none) {
			logInfo(`Configuration '%s' has target type "none". Skipping test runner configuration.`, base_config);
			return null;
		}

		if (lbuildsettings.targetType == TargetType.executable && base_config == "unittest") {
			if (!custom_main_file.empty) logWarn("Ignoring custom main file.");
			return base_config;
		}

		if (lbuildsettings.sourceFiles.empty) {
			logInfo(`No source files found in configuration '%s'. Falling back to default configuration for test runner.`, base_config);
			if (!custom_main_file.empty) logWarn("Ignoring custom main file.");
			return getDefaultConfiguration(settings.platform);
		}

		const config = format("%s-test-%s", rootPackage.name.replace(".", "-").replace(":", "-"), base_config);
		logInfo(`Generating test runner configuration '%s' for '%s' (%s).`, config, base_config, lbuildsettings.targetType);

		BuildSettingsTemplate tcinfo = rootPackage.recipe.getConfiguration(base_config).buildSettings.dup;
		tcinfo.targetType = TargetType.executable;

		// set targetName unless specified explicitly in unittest base configuration
		if (tcinfo.targetName.empty || base_config != "unittest")
			tcinfo.targetName = config;

		auto mainfil = tcinfo.mainSourceFile;
		if (!mainfil.length) mainfil = rootPackage.recipe.buildSettings.mainSourceFile;

		string custommodname;
		if (!custom_main_file.empty) {
			import std.path;
			tcinfo.sourceFiles[""] ~= custom_main_file.relativeTo(rootPackage.path).toNativeString();
			tcinfo.importPaths[""] ~= custom_main_file.parentPath.toNativeString();
			custommodname = custom_main_file.head.name.baseName(".d");
		}

		// prepare the list of tested modules

		string[] import_modules;
		if (settings.single)
			lbuildsettings.importPaths ~= NativePath(mainfil).parentPath.toNativeString;
		bool firstTimePackage = true;
		foreach (file; lbuildsettings.sourceFiles) {
			if (file.endsWith(".d")) {
				auto fname = NativePath(file).head.name;
				NativePath msf = NativePath(mainfil);
				if (msf.absolute)
					msf = msf.relativeTo(rootPackage.path);
				if (!settings.single && NativePath(file).relativeTo(rootPackage.path) == msf) {
					logWarn("Excluding main source file %s from test.", mainfil);
					tcinfo.excludedSourceFiles[""] ~= mainfil;
					continue;
				}
				if (fname == "package.d") {
					if (firstTimePackage) {
						firstTimePackage = false;
						logDiagnostic("Excluding package.d file from test due to https://issues.dlang.org/show_bug.cgi?id=11847");
					}
					continue;
				}
				import_modules ~= dub.internal.utils.determineModuleName(lbuildsettings, NativePath(file), rootPackage.path);
			}
		}

		NativePath mainfile;
		if (settings.tempBuild)
			mainfile = getTempFile("dub_test_root", ".d");
		else {
			import dub.generators.build : computeBuildName;
			mainfile = packageCache(settings.cache, this.rootPackage) ~
				format("code/%s/dub_test_root.d",
					computeBuildName(config, settings, import_modules));
		}

		auto escapedMainFile = mainfile.toNativeString().replace("$", "$$");
		tcinfo.sourceFiles[""] ~= escapedMainFile;
		tcinfo.mainSourceFile = escapedMainFile;
		if (!settings.tempBuild) {
			// add the directory containing dub_test_root.d to the import paths
			tcinfo.importPaths[""] ~= NativePath(escapedMainFile).parentPath.toNativeString();
		}

		if (generate_main && (settings.force || !existsFile(mainfile))) {
		    ensureDirectory(mainfile.parentPath);

			const runnerCode = custommodname.length ?
				format("import %s;", custommodname) : DefaultTestRunnerCode;
			const content = TestRunnerTemplate.format(
				import_modules, import_modules, runnerCode);
			writeFile(mainfile, content);
		}

		rootPackage.recipe.configurations ~= ConfigurationInfo(config, tcinfo);

		return config;
	}

	/** Performs basic validation of various aspects of the package.

		This will emit warnings to `stderr` if any discouraged names or
		dependency patterns are found.
	*/
	void validate()
	{
		bool isSDL = !m_rootPackage.recipePath.empty
			&& m_rootPackage.recipePath.head.name.endsWith(".sdl");

		// some basic package lint
		m_rootPackage.warnOnSpecialCompilerFlags();
		string nameSuggestion() {
			string ret;
			ret ~= `Please modify the "name" field in %s accordingly.`.format(m_rootPackage.recipePath.toNativeString());
			if (!m_rootPackage.recipe.buildSettings.targetName.length) {
				if (isSDL) {
					ret ~= ` You can then add 'targetName "%s"' to keep the current executable name.`.format(m_rootPackage.name);
				} else {
					ret ~= ` You can then add '"targetName": "%s"' to keep the current executable name.`.format(m_rootPackage.name);
				}
			}
			return ret;
		}
		if (m_rootPackage.name != m_rootPackage.name.toLower()) {
			logWarn(`DUB package names should always be lower case. %s`, nameSuggestion());
		} else if (!m_rootPackage.recipe.name.all!(ch => ch >= 'a' && ch <= 'z' || ch >= '0' && ch <= '9' || ch == '-' || ch == '_')) {
			logWarn(`DUB package names may only contain alphanumeric characters, `
				~ `as well as '-' and '_'. %s`, nameSuggestion());
		}
		enforce(!m_rootPackage.name.canFind(' '), "Aborting due to the package name containing spaces.");

		foreach (d; m_rootPackage.getAllDependencies())
			if (d.spec.isExactVersion && d.spec.version_.isBranch) {
				string suggestion = isSDL
					? format(`dependency "%s" repository="git+<git url>" version="<commit>"`, d.name)
					: format(`"%s": {"repository": "git+<git url>", "version": "<commit>"}`, d.name);
				logWarn("Dependency '%s' depends on git branch '%s', which is deprecated.",
					d.name.toString().color(Mode.bold),
					d.spec.version_.toString.color(Mode.bold));
				logWarnTag("", "Specify the git repository and commit hash in your %s:",
					(isSDL ? "dub.sdl" : "dub.json").color(Mode.bold));
				logWarnTag("", "%s", suggestion.color(Mode.bold));
			}

		// search for orphan sub configurations
		void warnSubConfig(string pack, string config) {
			logWarn("The sub configuration directive \"%s\" -> [%s] "
				~ "references a package that is not specified as a dependency "
				~ "and will have no effect.", pack.color(Mode.bold), config.color(Color.blue));
		}

		void checkSubConfig(in PackageName name, string config) {
			auto p = getDependency(name.toString(), true);
			if (p && !p.configurations.canFind(config)) {
				logWarn("The sub configuration directive \"%s\" -> [%s] "
					~ "references a configuration that does not exist.",
					name.toString().color(Mode.bold), config.color(Color.red));
			}
		}
		auto globalbs = m_rootPackage.getBuildSettings();
		foreach (p, c; globalbs.subConfigurations) {
			if (p !in globalbs.dependencies) warnSubConfig(p, c);
			else checkSubConfig(PackageName(p), c);
		}
		foreach (c; m_rootPackage.configurations) {
			auto bs = m_rootPackage.getBuildSettings(c);
			foreach (p, subConf; bs.subConfigurations) {
				if (p !in bs.dependencies && p !in globalbs.dependencies)
					warnSubConfig(p, subConf);
				else checkSubConfig(PackageName(p), subConf);
			}
		}

		// check for version specification mismatches
		bool[Package] visited;
		void validateDependenciesRec(Package pack) {
			// perform basic package linting
			pack.simpleLint();

			foreach (d; pack.getAllDependencies()) {
				auto basename = d.name.main;
				d.spec.visit!(
					(NativePath path) { /* Valid */ },
					(Repository repo) { /* Valid */ },
					(VersionRange vers) {
						if (m_selections.hasSelectedVersion(basename)) {
							auto selver = m_selections.getSelectedVersion(basename);
							if (d.spec.merge(selver) == Dependency.Invalid) {
								logWarn(`Selected package %s@%s does not match ` ~
								   `the dependency specification %s in ` ~
								   `package %s. Need to "%s"?`,
									basename.toString().color(Mode.bold), selver,
									vers, pack.name.color(Mode.bold),
									"dub upgrade".color(Mode.bold));
							}
						}
					},
				);

				auto deppack = getDependency(d.name.toString(), true);
				if (deppack in visited) continue;
				visited[deppack] = true;
				if (deppack) validateDependenciesRec(deppack);
			}
		}
		validateDependenciesRec(m_rootPackage);
	}

	/**
	 * Reloads dependencies
	 *
	 * This function goes through the project and make sure that all
	 * required packages are loaded. To do so, it uses information
	 * both from the recipe file (`dub.json`) and from the selections
	 * file (`dub.selections.json`).
	 *
	 * In the process, it populates the `dependencies`, `missingDependencies`,
	 * and `hasAllDependencies` properties, which can only be relied on
	 * once this has run once (the constructor always calls this).
	 */
	void reinit()
	{
		m_dependencies = null;
		m_dependenciesByName = null;
		m_missingDependencies = [];
		collectDependenciesRec(m_rootPackage);
		foreach (p; m_dependencies) m_dependenciesByName[p.name] = p;
		m_missingDependencies.sort();
	}

	/// Implementation of `reinit`
	private void collectDependenciesRec(Package pack, int depth = 0)
	{
		auto indent = replicate("  ", depth);
		logDebug("%sCollecting dependencies for %s", indent, pack.name);
		indent ~= "  ";

		foreach (dep; pack.getAllDependencies()) {
			Dependency vspec = dep.spec;
			Package p;

			auto basename = dep.name.main;
			auto subname = dep.name.sub;

			// non-optional and optional-default dependencies (if no selections file exists)
			// need to be satisfied
			bool is_desired = !vspec.optional || m_selections.hasSelectedVersion(basename) || (vspec.default_ && m_selections.bare);

			if (dep.name.toString() == m_rootPackage.basePackage.name) {
				vspec = Dependency(m_rootPackage.version_);
				p = m_rootPackage.basePackage;
			} else if (basename.toString() == m_rootPackage.basePackage.name) {
				vspec = Dependency(m_rootPackage.version_);
				try p = m_packageManager.getSubPackage(m_rootPackage.basePackage, subname, false);
				catch (Exception e) {
					logDiagnostic("%sError getting sub package %s: %s", indent, dep.name, e.msg);
					if (is_desired) m_missingDependencies ~= dep.name.toString();
					continue;
				}
			} else if (m_selections.hasSelectedVersion(basename)) {
				vspec = m_selections.getSelectedVersion(basename);
				p = vspec.visit!(
					(NativePath path_) {
						auto path = path_.absolute ? path_ : m_rootPackage.path ~ path_;
						auto tmp = m_packageManager.getOrLoadPackage(path, NativePath.init, true);
						return resolveSubPackage(tmp, subname, true);
					},
					(Repository repo) {
						auto tmp = m_packageManager.loadSCMPackage(basename, repo);
						return resolveSubPackage(tmp, subname, true);
					},
					(VersionRange range) {
						// See `dub.recipe.selection : SelectedDependency.fromYAML`
						assert(range.isExactVersion());
						return m_packageManager.getPackage(dep.name, vspec.version_);
					},
				);
			} else if (m_dependencies.canFind!(d => PackageName(d.name).main == basename)) {
				auto idx = m_dependencies.countUntil!(d => PackageName(d.name).main == basename);
				auto bp = m_dependencies[idx].basePackage;
				vspec = Dependency(bp.path);
				p = resolveSubPackage(bp, subname, false);
			} else {
				logDiagnostic("%sVersion selection for dependency %s (%s) of %s is missing.",
					indent, basename, dep.name, pack.name);
			}

			// We didn't find the package
			if (p is null)
			{
				if (!vspec.repository.empty) {
					p = m_packageManager.loadSCMPackage(basename, vspec.repository);
					resolveSubPackage(p, subname, false);
					enforce(p !is null,
						"Unable to fetch '%s@%s' using git - does the repository and version exists?".format(
							dep.name, vspec.repository));
				} else if (!vspec.path.empty && is_desired) {
					NativePath path = vspec.path;
					if (!path.absolute) path = pack.path ~ path;
					logDiagnostic("%sAdding local %s in %s", indent, dep.name, path);
					p = m_packageManager.getOrLoadPackage(path, NativePath.init, true);
					if (p.parentPackage !is null) {
						logWarn("%sSub package %s must be referenced using the path to it's parent package.", indent, dep.name);
						p = p.parentPackage;
					}
					p = resolveSubPackage(p, subname, false);
					enforce(p.name == dep.name.toString(),
						format("Path based dependency %s is referenced with a wrong name: %s vs. %s",
							path.toNativeString(), dep.name, p.name));
				} else {
					logDiagnostic("%sMissing dependency %s %s of %s", indent, dep.name, vspec, pack.name);
					if (is_desired) m_missingDependencies ~= dep.name.toString();
					continue;
				}
			}

			if (!m_dependencies.canFind(p)) {
				logDiagnostic("%sFound dependency %s %s", indent, dep.name, vspec.toString());
				m_dependencies ~= p;
				if (basename.toString() == m_rootPackage.basePackage.name)
					p.warnOnSpecialCompilerFlags();
				collectDependenciesRec(p, depth+1);
			}

			m_dependees[p] ~= pack;
			//enforce(p !is null, "Failed to resolve dependency "~dep.name~" "~vspec.toString());
		}
	}

	/// Convenience function used by `reinit`
	private Package resolveSubPackage(Package p, string subname, bool silentFail) {
		if (!subname.length || p is null)
			return p;
		return m_packageManager.getSubPackage(p, subname, silentFail);
	}

	/// Returns the name of the root package.
	@property string name() const { return m_rootPackage ? m_rootPackage.name : "app"; }

	/// Returns the names of all configurations of the root package.
	@property string[] configurations() const { return m_rootPackage.configurations; }

	/// Returns the names of all built-in and custom build types of the root package.
	/// The default built-in build type is the first item in the list.
	@property string[] builds() const { return builtinBuildTypes ~ m_rootPackage.customBuildTypes; }

	/// Returns a map with the configuration for all packages in the dependency tree.
	string[string] getPackageConfigs(in BuildPlatform platform, string config, bool allow_non_library = true)
	const {
		import std.typecons : Rebindable, rebindable;
		import std.range : only;

		// prepare by collecting information about all packages in the project
		// qualified names and dependencies are cached, to avoid recomputing
		// them multiple times during the algorithm
		auto packages = collectPackageInformation();

		// graph of the project's package configuration dependencies
		// (package, config) -> (sub-package, sub-config)
		static struct Vertex { size_t pack = size_t.max; string config; }
		static struct Edge { size_t from, to; }
		Vertex[] configs;
		void[0][Vertex] configs_set;
		Edge[] edges;


		size_t createConfig(size_t pack_idx, string config) {
			foreach (i, v; configs)
				if (v.pack == pack_idx && v.config == config)
					return i;

			auto pname = packages[pack_idx].name;
			assert(pname !in m_overriddenConfigs || config == m_overriddenConfigs[pname]);
			logDebug("Add config %s %s", pname, config);
			auto cfg = Vertex(pack_idx, config);
			configs ~= cfg;
			configs_set[cfg] = (void[0]).init;
			return configs.length-1;
		}

		bool haveConfig(size_t pack_idx, string config) {
			return (Vertex(pack_idx, config) in configs_set) !is null;
		}

		void removeConfig(size_t config_index) {
			logDebug("Eliminating config %s for %s", configs[config_index].config, configs[config_index].pack);
			auto had_dep_to_pack = new bool[configs.length];
			auto still_has_dep_to_pack = new bool[configs.length];

			// eliminate all edges that connect to config 'config_index' and
			// track all connected configs
			edges = edges.filterInPlace!((e) {
				if (e.to == config_index) {
					had_dep_to_pack[e.from] = true;
					return false;
				} else if (configs[e.to].pack == configs[config_index].pack) {
					still_has_dep_to_pack[e.from] = true;
				}

				return e.from != config_index;
			});

			// mark config as removed
			configs_set.remove(configs[config_index]);
			configs[config_index] = Vertex.init;

			// also remove any configs that cannot be satisfied anymore
			foreach (j; 0 .. configs.length)
				if (j != config_index && had_dep_to_pack[j] && !still_has_dep_to_pack[j])
					removeConfig(j);
		}

		bool[] reachable = new bool[packages.length]; // reused to avoid continuous re-allocation
		bool isReachableByAllParentPacks(size_t cidx) {
			foreach (p; packages[configs[cidx].pack].parents) reachable[p] = false;
			foreach (e; edges) {
				if (e.to != cidx) continue;
				reachable[configs[e.from].pack] = true;
			}
			foreach (p; packages[configs[cidx].pack].parents)
				if (!reachable[p])
					return false;
			return true;
		}

		string[][] depconfigs = new string[][](packages.length);
		void determineDependencyConfigs(size_t pack_idx, string c)
		{
			void[0][Edge] edges_set;
			void createEdge(size_t from, size_t to) {
				if (Edge(from, to) in edges_set)
					return;
				logDebug("Including %s %s -> %s %s", configs[from].pack, configs[from].config, configs[to].pack, configs[to].config);
				edges ~= Edge(from, to);
				edges_set[Edge(from, to)] = (void[0]).init;
			}

			auto pack = &packages[pack_idx];

			// below we call createConfig for the main package if
			// config.length is not zero.  Carry on for that case,
			// otherwise we've handle the pair (p, c) already
			if(haveConfig(pack_idx, c) && !(config.length && pack.name == m_rootPackage.name && config == c))
				return;

			foreach (d; pack.dependencies) {
				auto dp = packages.getPackageIndex(d.name.toString());
				if (dp == size_t.max) continue;

				depconfigs[dp].length = 0;
				depconfigs[dp].assumeSafeAppend;

				void setConfigs(R)(R configs) {
					configs
						.filter!(c => haveConfig(dp, c))
						.each!((c) { depconfigs[dp] ~= c; });
				}
				if (auto pc = packages[dp].name in m_overriddenConfigs) {
					setConfigs(only(*pc));
				} else {
					auto subconf = pack.package_.getSubConfiguration(c, packages[dp].package_, platform);
					if (!subconf.empty) setConfigs(only(subconf));
					else setConfigs(packages[dp].package_.getPlatformConfigurations(platform));
				}

				// if no valid configuration was found for a dependency, don't include the
				// current configuration
				if (!depconfigs[dp].length) {
					logDebug("Skip %s %s (missing configuration for %s)", pack.name, c, packages[dp].name);
					return;
				}
			}

			// add this configuration to the graph
			size_t cidx = createConfig(pack_idx, c);
			foreach (d; pack.dependencies) {
				if (auto pdp = d.name.toString() in packages)
					foreach (sc; depconfigs[*pdp])
						createEdge(cidx, createConfig(*pdp, sc));
			}
		}

		string[] allconfigs_path;
		void determineAllConfigs(size_t pack_idx)
		{
			auto pack = &packages[pack_idx];

			auto idx = allconfigs_path.countUntil(pack.name);
			enforce(idx < 0, format("Detected dependency cycle: %s", (allconfigs_path[idx .. $] ~ pack.name).join("->")));
			allconfigs_path ~= pack.name;
			scope (exit) {
				allconfigs_path.length--;
				allconfigs_path.assumeSafeAppend;
			}

			// first, add all dependency configurations
			foreach (d; pack.dependencies)
				if (auto pi = d.name.toString() in packages)
					determineAllConfigs(*pi);

			// for each configuration, determine the configurations usable for the dependencies
			if (auto pc = pack.name in m_overriddenConfigs)
				determineDependencyConfigs(pack_idx, *pc);
			else
				foreach (c; pack.package_.getPlatformConfigurations(platform, pack.package_ is m_rootPackage && allow_non_library))
					determineDependencyConfigs(pack_idx, c);
		}


		// first, create a graph of all possible package configurations
		assert(packages[0].package_ is m_rootPackage);
		if (config.length) createConfig(0, config);
		determineAllConfigs(0);

		// then, successively remove configurations until only one configuration
		// per package is left
		bool changed;
		do {
			// remove all configs that are not reachable by all parent packages
			changed = false;
			foreach (i, ref c; configs) {
				if (c == Vertex.init) continue; // ignore deleted configurations
				if (!isReachableByAllParentPacks(i)) {
					logDebug("%s %s NOT REACHABLE by all of (%s):", c.pack, c.config, packages[c.pack].parents);
					removeConfig(i);
					changed = true;
				}
			}

			// when all edges are cleaned up, pick one package and remove all but one config
			if (!changed) {
				foreach (pidx; 0 .. packages.length) {
					size_t cnt = 0;
					foreach (i, ref c; configs)
						if (c.pack == pidx && ++cnt > 1) {
							logDebug("NON-PRIMARY: %s %s", c.pack, c.config);
							removeConfig(i);
						}
					if (cnt > 1) {
						changed = true;
						break;
					}
				}
			}
		} while (changed);

		// print out the resulting tree
		foreach (e; edges) logDebug("    %s %s -> %s %s", configs[e.from].pack, configs[e.from].config, configs[e.to].pack, configs[e.to].config);

		// return the resulting configuration set as an AA
		string[string] ret;
		foreach (c; configs) {
			if (c == Vertex.init) continue; // ignore deleted configurations
			auto pname = packages[c.pack].name;
			assert(ret.get(pname, c.config) == c.config, format("Conflicting configurations for %s found: %s vs. %s", pname, c.config, ret[pname]));
			logDebug("Using configuration '%s' for %s", c.config, pname);
			ret[pname] = c.config;
		}

		// check for conflicts (packages missing in the final configuration graph)
		auto visited = new bool[](packages.length);
		void checkPacksRec(size_t pack_idx) {
			if (visited[pack_idx]) return;
			visited[pack_idx] = true;
			auto pname = packages[pack_idx].name;
			auto pc = pname in ret;
			enforce(pc !is null, "Could not resolve configuration for package "~pname);
			foreach (p, dep; packages[pack_idx].package_.getDependencies(*pc)) {
				auto deppack = getDependency(p, dep.optional);
				if (deppack) checkPacksRec(packages[].countUntil!(p => p.package_ is deppack));
			}
		}
		checkPacksRec(0);

		return ret;
	}

	/** Returns an ordered list of all packages with the additional possibility
		to look up by name.
	*/
	private auto collectPackageInformation()
	const {
		static struct PackageInfo {
			const(Package) package_;
			size_t[] parents;
			string name;
			PackageDependency[] dependencies;
		}

		static struct PackageInfoAccessor {
			private {
				PackageInfo[] m_packages;
				size_t[string] m_packageMap;
			}

			private void initialize(P)(P all_packages, size_t reserve_count)
			{
				m_packages.reserve(reserve_count);
				foreach (p; all_packages) {
					auto pname = p.name;
					m_packageMap[pname] = m_packages.length;
					m_packages ~= PackageInfo(p, null, pname, p.getAllDependencies());
				}
				foreach (pack_idx, ref pack_info; m_packages)
					foreach (d; pack_info.dependencies)
						if (auto pi = d.name.toString() in m_packageMap)
							m_packages[*pi].parents ~= pack_idx;
			}

			size_t length() const { return m_packages.length; }
			const(PackageInfo)[] opIndex() const { return m_packages; }
			ref const(PackageInfo) opIndex(size_t package_index) const { return m_packages[package_index]; }
			size_t getPackageIndex(string package_name) const { return m_packageMap.get(package_name, size_t.max); }
			const(size_t)* opBinaryRight(string op = "in")(string package_name) const { return package_name in m_packageMap; }
		}

		PackageInfoAccessor ret;
		ret.initialize(getTopologicalPackageList(), m_dependencies.length);
		return ret;
	}

	/**
	 * Fills `dst` with values from this project.
	 *
	 * `dst` gets initialized according to the given platform and config.
	 *
	 * Params:
	 *   dst = The BuildSettings struct to fill with data.
	 *   gsettings = The generator settings to retrieve the values for.
	 *   config = Values of the given configuration will be retrieved.
	 *   root_package = If non null, use it instead of the project's real root package.
	 *   shallow = If true, collects only build settings for the main package (including inherited settings) and doesn't stop on target type none and sourceLibrary.
	 */
	void addBuildSettings(ref BuildSettings dst, in GeneratorSettings gsettings, string config, in Package root_package = null, bool shallow = false)
	const {
		import dub.internal.utils : stripDlangSpecialChars;

		auto configs = getPackageConfigs(gsettings.platform, config);

		foreach (pkg; this.getTopologicalPackageList(false, root_package, configs)) {
			auto pkg_path = pkg.path.toNativeString();
			dst.addVersions(["Have_" ~ stripDlangSpecialChars(pkg.name)]);

			assert(pkg.name in configs, "Missing configuration for "~pkg.name);
			logDebug("Gathering build settings for %s (%s)", pkg.name, configs[pkg.name]);

			auto psettings = pkg.getBuildSettings(gsettings.platform, configs[pkg.name]);
			if (psettings.targetType != TargetType.none) {
				if (shallow && pkg !is m_rootPackage)
					psettings.sourceFiles = null;
				processVars(dst, this, pkg, psettings, gsettings);
				if (!gsettings.single && psettings.importPaths.empty)
					logWarn(`Package %s (configuration "%s") defines no import paths, use {"importPaths": [...]} or the default package directory structure to fix this.`, pkg.name, configs[pkg.name]);
				if (psettings.mainSourceFile.empty && pkg is m_rootPackage && psettings.targetType == TargetType.executable)
					logWarn(`Executable configuration "%s" of package %s defines no main source file, this may cause certain build modes to fail. Add an explicit "mainSourceFile" to the package description to fix this.`, configs[pkg.name], pkg.name);
			}
			if (pkg is m_rootPackage) {
				if (!shallow) {
					enforce(psettings.targetType != TargetType.none, "Main package has target type \"none\" - stopping build.");
					enforce(psettings.targetType != TargetType.sourceLibrary, "Main package has target type \"sourceLibrary\" which generates no target - stopping build.");
				}
				dst.targetType = psettings.targetType;
				dst.targetPath = psettings.targetPath;
				dst.targetName = psettings.targetName;
				if (!psettings.workingDirectory.empty)
					dst.workingDirectory = processVars(psettings.workingDirectory, this, pkg, gsettings, true, [dst.environments, dst.buildEnvironments]);
				if (psettings.mainSourceFile.length)
					dst.mainSourceFile = processVars(psettings.mainSourceFile, this, pkg, gsettings, true, [dst.environments, dst.buildEnvironments]);
			}
		}

		// always add all version identifiers of all packages
		foreach (pkg; this.getTopologicalPackageList(false, null, configs)) {
			auto psettings = pkg.getBuildSettings(gsettings.platform, configs[pkg.name]);
			dst.addVersions(psettings.versions);
		}
	}

	/** Fills `dst` with build settings specific to the given build type.

		Params:
			dst = The `BuildSettings` instance to add the build settings to
			gsettings = Target generator settings
			for_root_package = Selects if the build settings are for the root
				package or for one of the dependencies. Unittest flags will
				only be added to the root package.
	*/
	void addBuildTypeSettings(ref BuildSettings dst, in GeneratorSettings gsettings, bool for_root_package = true)
	{
		bool usedefflags = !(dst.requirements & BuildRequirement.noDefaultFlags);
		if (usedefflags) {
			BuildSettings btsettings;
			m_rootPackage.addBuildTypeSettings(btsettings, gsettings.platform, gsettings.buildType);

			if (!for_root_package) {
				// don't propagate unittest switch to dependencies, as dependent
				// unit tests aren't run anyway and the additional code may
				// cause linking to fail on Windows (issue #640)
				btsettings.removeOptions(BuildOption.unittests);
			}

			processVars(dst, this, m_rootPackage, btsettings, gsettings);
		}
	}

	/// Outputs a build description of the project, including its dependencies.
	ProjectDescription describe(GeneratorSettings settings)
	{
		import dub.generators.targetdescription;

		// store basic build parameters
		ProjectDescription ret;
		ret.rootPackage = m_rootPackage.name;
		ret.configuration = settings.config;
		ret.buildType = settings.buildType;
		ret.compiler = settings.platform.compiler;
		ret.architecture = settings.platform.architecture;
		ret.platform = settings.platform.platform;

		// collect high level information about projects (useful for IDE display)
		auto configs = getPackageConfigs(settings.platform, settings.config);
		ret.packages ~= m_rootPackage.describe(settings.platform, settings.config);
		foreach (dep; m_dependencies)
			ret.packages ~= dep.describe(settings.platform, configs[dep.name]);

		foreach (p; getTopologicalPackageList(false, null, configs))
			ret.packages[ret.packages.countUntil!(pp => pp.name == p.name)].active = true;

		if (settings.buildType.length) {
			// collect build target information (useful for build tools)
			auto gen = new TargetDescriptionGenerator(this);
			try {
				gen.generate(settings);
				ret.targets = gen.targetDescriptions;
				ret.targetLookup = gen.targetDescriptionLookup;
			} catch (Exception e) {
				logDiagnostic("Skipping targets description: %s", e.msg);
				logDebug("Full error: %s", e.toString().sanitize);
			}
		}

		return ret;
	}

	private string[] listBuildSetting(string attributeName)(ref GeneratorSettings settings,
		string config, ProjectDescription projectDescription, Compiler compiler, bool disableEscaping)
	{
		return listBuildSetting!attributeName(settings, getPackageConfigs(settings.platform, config),
			projectDescription, compiler, disableEscaping);
	}

	private string[] listBuildSetting(string attributeName)(ref GeneratorSettings settings,
		string[string] configs, ProjectDescription projectDescription, Compiler compiler, bool disableEscaping)
	{
		if (compiler)
			return formatBuildSettingCompiler!attributeName(settings, configs, projectDescription, compiler, disableEscaping);
		else
			return formatBuildSettingPlain!attributeName(settings, configs, projectDescription);
	}

	// Output a build setting formatted for a compiler
	private string[] formatBuildSettingCompiler(string attributeName)(ref GeneratorSettings settings,
		string[string] configs, ProjectDescription projectDescription, Compiler compiler, bool disableEscaping)
	{
		import std.process : escapeShellFileName;
		import std.path : dirSeparator;

		assert(compiler);

		auto targetDescription = projectDescription.lookupTarget(projectDescription.rootPackage);
		auto buildSettings = targetDescription.buildSettings;

		string[] values;
		switch (attributeName)
		{
		case "dflags":
		case "linkerFiles":
		case "mainSourceFile":
		case "importFiles":
			values = formatBuildSettingPlain!attributeName(settings, configs, projectDescription);
			break;

		case "lflags":
		case "sourceFiles":
		case "injectSourceFiles":
		case "versions":
		case "debugVersions":
		case "importPaths":
		case "cImportPaths":
		case "stringImportPaths":
		case "options":
			auto bs = buildSettings.dup;
			bs.dflags = null;

			// Ensure trailing slash on directory paths
			auto ensureTrailingSlash = (string path) => path.endsWith(dirSeparator) ? path : path ~ dirSeparator;
			static if (attributeName == "importPaths")
				bs.importPaths = bs.importPaths.map!(ensureTrailingSlash).array();
			else static if (attributeName == "cImportPaths")
				bs.cImportPaths = bs.cImportPaths.map!(ensureTrailingSlash).array();
			else static if (attributeName == "stringImportPaths")
				bs.stringImportPaths = bs.stringImportPaths.map!(ensureTrailingSlash).array();

			compiler.prepareBuildSettings(bs, settings.platform, BuildSetting.all & ~to!BuildSetting(attributeName));
			values = bs.dflags;
			break;

		case "libs":
			auto bs = buildSettings.dup;
			bs.dflags = null;
			bs.lflags = null;
			bs.sourceFiles = null;
			bs.targetType = TargetType.none; // Force Compiler to NOT omit dependency libs when package is a library.

			compiler.prepareBuildSettings(bs, settings.platform, BuildSetting.all & ~to!BuildSetting(attributeName));

			if (bs.lflags)
				values = compiler.lflagsToDFlags( bs.lflags );
			else if (bs.sourceFiles)
				values = compiler.lflagsToDFlags( bs.sourceFiles );
			else
				values = bs.dflags;

			break;

		default: assert(0);
		}

		// Escape filenames and paths
		if(!disableEscaping)
		{
			switch (attributeName)
			{
			case "mainSourceFile":
			case "linkerFiles":
			case "injectSourceFiles":
			case "copyFiles":
			case "importFiles":
			case "stringImportFiles":
			case "sourceFiles":
			case "importPaths":
			case "cImportPaths":
			case "stringImportPaths":
				return values.map!(escapeShellFileName).array();

			default:
				return values;
			}
		}

		return values;
	}

	// Output a build setting without formatting for any particular compiler
	private string[] formatBuildSettingPlain(string attributeName)(ref GeneratorSettings settings, string[string] configs, ProjectDescription projectDescription)
	{
		import std.path : buildNormalizedPath, dirSeparator;
		import std.range : only;

		string[] list;

		enforce(attributeName == "targetType" || projectDescription.lookupRootPackage().targetType != TargetType.none,
			"Target type is 'none'. Cannot list build settings.");

		static if (attributeName == "targetType")
			if (projectDescription.rootPackage !in projectDescription.targetLookup)
				return ["none"];

		auto targetDescription = projectDescription.lookupTarget(projectDescription.rootPackage);
		auto buildSettings = targetDescription.buildSettings;

		string[] substituteCommands(Package pack, string[] commands, CommandType type)
		{
			auto env = makeCommandEnvironmentVariables(type, pack, this, settings, buildSettings);
			return processVars(this, pack, settings, commands, false, env);
		}

		// Return any BuildSetting member attributeName as a range of strings. Don't attempt to fixup values.
		// allowEmptyString: When the value is a string (as opposed to string[]),
		//                   is empty string an actual permitted value instead of
		//                   a missing value?
		auto getRawBuildSetting(Package pack, bool allowEmptyString) {
			auto value = __traits(getMember, buildSettings, attributeName);

			static if( attributeName.endsWith("Commands") )
				return substituteCommands(pack, value, mixin("CommandType.", attributeName[0 .. $ - "Commands".length]));
			else static if( is(typeof(value) == string[]) )
				return value;
			else static if( is(typeof(value) == string) )
			{
				auto ret = only(value);

				// only() has a different return type from only(value), so we
				// have to empty the range rather than just returning only().
				if(value.empty && !allowEmptyString) {
					ret.popFront();
					assert(ret.empty);
				}

				return ret;
			}
			else static if( is(typeof(value) == string[string]) )
				return value.byKeyValue.map!(a => a.key ~ "=" ~ a.value);
			else static if( is(typeof(value) == enum) )
				return only(value);
			else static if( is(typeof(value) == Flags!BuildRequirement) )
				return only(cast(BuildRequirement) cast(int) value.values);
			else static if( is(typeof(value) == Flags!BuildOption) )
				return only(cast(BuildOption) cast(int) value.values);
			else
				static assert(false, "Type of BuildSettings."~attributeName~" is unsupported.");
		}

		// Adjust BuildSetting member attributeName as needed.
		// Returns a range of strings.
		auto getFixedBuildSetting(Package pack) {
			// Is relative path(s) to a directory?
			enum isRelativeDirectory =
				attributeName == "importPaths" || attributeName == "cImportPaths" || attributeName == "stringImportPaths" ||
				attributeName == "targetPath" || attributeName == "workingDirectory";

			// Is relative path(s) to a file?
			enum isRelativeFile =
				attributeName == "sourceFiles" || attributeName == "linkerFiles" ||
				attributeName == "importFiles" || attributeName == "stringImportFiles" ||
				attributeName == "copyFiles" || attributeName == "mainSourceFile" ||
				attributeName == "injectSourceFiles";

			// For these, empty string means "main project directory", not "missing value"
			enum allowEmptyString =
				attributeName == "targetPath" || attributeName == "workingDirectory";

			enum isEnumBitfield =
				attributeName == "requirements" || attributeName == "options";

			enum isEnum = attributeName == "targetType";

			auto values = getRawBuildSetting(pack, allowEmptyString);
			string fixRelativePath(string importPath) { return buildNormalizedPath(pack.path.toString(), importPath); }
			static string ensureTrailingSlash(string path) { return path.endsWith(dirSeparator) ? path : path ~ dirSeparator; }

			static if(isRelativeDirectory) {
				// Return full paths for the paths, making sure a
				// directory separator is on the end of each path.
				return values.map!(fixRelativePath).map!(ensureTrailingSlash);
			}
			else static if(isRelativeFile) {
				// Return full paths.
				return values.map!(fixRelativePath);
			}
			else static if(isEnumBitfield)
				return bitFieldNames(values.front);
			else static if (isEnum)
				return [values.front.to!string];
			else
				return values;
		}

		foreach(value; getFixedBuildSetting(m_rootPackage)) {
			list ~= value;
		}

		return list;
	}

	// The "compiler" arg is for choosing which compiler the output should be formatted for,
	// or null to imply "list" format.
	private string[] listBuildSetting(ref GeneratorSettings settings, string[string] configs,
		ProjectDescription projectDescription, string requestedData, Compiler compiler, bool disableEscaping)
	{
		// Certain data cannot be formatter for a compiler
		if (compiler)
		{
			switch (requestedData)
			{
			case "target-type":
			case "target-path":
			case "target-name":
			case "working-directory":
			case "string-import-files":
			case "copy-files":
			case "extra-dependency-files":
			case "pre-generate-commands":
			case "post-generate-commands":
			case "pre-build-commands":
			case "post-build-commands":
			case "pre-run-commands":
			case "post-run-commands":
			case "environments":
			case "build-environments":
			case "run-environments":
			case "pre-generate-environments":
			case "post-generate-environments":
			case "pre-build-environments":
			case "post-build-environments":
			case "pre-run-environments":
			case "post-run-environments":
			case "default-config":
			case "configs":
			case "default-build":
			case "builds":
				enforce(false, "--data="~requestedData~" can only be used with `--data-list` or `--data-list --data-0`.");
				break;

			case "requirements":
				enforce(false, "--data=requirements can only be used with `--data-list` or `--data-list --data-0`. Use --data=options instead.");
				break;

			default: break;
			}
		}

		import std.typetuple : TypeTuple;
		auto args = TypeTuple!(settings, configs, projectDescription, compiler, disableEscaping);
		switch (requestedData)
		{
		case "target-type":                return listBuildSetting!"targetType"(args);
		case "target-path":                return listBuildSetting!"targetPath"(args);
		case "target-name":                return listBuildSetting!"targetName"(args);
		case "working-directory":          return listBuildSetting!"workingDirectory"(args);
		case "main-source-file":           return listBuildSetting!"mainSourceFile"(args);
		case "dflags":                     return listBuildSetting!"dflags"(args);
		case "lflags":                     return listBuildSetting!"lflags"(args);
		case "libs":                       return listBuildSetting!"libs"(args);
		case "linker-files":               return listBuildSetting!"linkerFiles"(args);
		case "source-files":               return listBuildSetting!"sourceFiles"(args);
		case "inject-source-files":        return listBuildSetting!"injectSourceFiles"(args);
		case "copy-files":                 return listBuildSetting!"copyFiles"(args);
		case "extra-dependency-files":     return listBuildSetting!"extraDependencyFiles"(args);
		case "versions":                   return listBuildSetting!"versions"(args);
		case "debug-versions":             return listBuildSetting!"debugVersions"(args);
		case "import-paths":               return listBuildSetting!"importPaths"(args);
		case "string-import-paths":        return listBuildSetting!"stringImportPaths"(args);
		case "import-files":               return listBuildSetting!"importFiles"(args);
		case "string-import-files":        return listBuildSetting!"stringImportFiles"(args);
		case "pre-generate-commands":      return listBuildSetting!"preGenerateCommands"(args);
		case "post-generate-commands":     return listBuildSetting!"postGenerateCommands"(args);
		case "pre-build-commands":         return listBuildSetting!"preBuildCommands"(args);
		case "post-build-commands":        return listBuildSetting!"postBuildCommands"(args);
		case "pre-run-commands":           return listBuildSetting!"preRunCommands"(args);
		case "post-run-commands":          return listBuildSetting!"postRunCommands"(args);
		case "environments":               return listBuildSetting!"environments"(args);
		case "build-environments":         return listBuildSetting!"buildEnvironments"(args);
		case "run-environments":           return listBuildSetting!"runEnvironments"(args);
		case "pre-generate-environments":  return listBuildSetting!"preGenerateEnvironments"(args);
		case "post-generate-environments": return listBuildSetting!"postGenerateEnvironments"(args);
		case "pre-build-environments":     return listBuildSetting!"preBuildEnvironments"(args);
		case "post-build-environments":    return listBuildSetting!"postBuildEnvironments"(args);
		case "pre-run-environments":       return listBuildSetting!"preRunEnvironments"(args);
		case "post-run-environments":      return listBuildSetting!"postRunEnvironments"(args);
		case "requirements":               return listBuildSetting!"requirements"(args);
		case "options":                    return listBuildSetting!"options"(args);
		case "default-config":             return [getDefaultConfiguration(settings.platform)];
		case "configs":                    return configurations;
		case "default-build":              return [builds[0]];
		case "builds":                     return builds;

		default:
			enforce(false, "--data="~requestedData~
				" is not a valid option. See 'dub describe --help' for accepted --data= values.");
		}

		assert(0);
	}

	/// Outputs requested data for the project, optionally including its dependencies.
	string[] listBuildSettings(GeneratorSettings settings, string[] requestedData, ListBuildSettingsFormat list_type)
	{
		import dub.compilers.utils : isLinkerFile;

		auto projectDescription = describe(settings);
		auto configs = getPackageConfigs(settings.platform, settings.config);
		PackageDescription packageDescription;
		foreach (pack; projectDescription.packages) {
			if (pack.name == projectDescription.rootPackage)
				packageDescription = pack;
		}

		if (projectDescription.rootPackage in projectDescription.targetLookup) {
			// Copy linker files from sourceFiles to linkerFiles
			auto target = projectDescription.lookupTarget(projectDescription.rootPackage);
			foreach (file; target.buildSettings.sourceFiles.filter!(f => isLinkerFile(settings.platform, f)))
				target.buildSettings.addLinkerFiles(file);

			// Remove linker files from sourceFiles
			target.buildSettings.sourceFiles =
				target.buildSettings.sourceFiles
				.filter!(a => !isLinkerFile(settings.platform, a))
				.array();
			projectDescription.lookupTarget(projectDescription.rootPackage) = target;
		}

		Compiler compiler;
		bool no_escape;
		final switch (list_type) with (ListBuildSettingsFormat) {
			case list: break;
			case listNul: no_escape = true; break;
			case commandLine: compiler = settings.compiler; break;
			case commandLineNul: compiler = settings.compiler; no_escape = true; break;

		}

		auto result = requestedData
			.map!(dataName => listBuildSetting(settings, configs, projectDescription, dataName, compiler, no_escape));

		final switch (list_type) with (ListBuildSettingsFormat) {
			case list: return result.map!(l => l.join("\n")).array();
			case listNul: return result.map!(l => l.join("\0")).array;
			case commandLine: return result.map!(l => l.join(" ")).array;
			case commandLineNul: return result.map!(l => l.join("\0")).array;
		}
	}

	/** Saves the currently selected dependency versions to disk.

		The selections will be written to a file named
		`SelectedVersions.defaultFile` ("dub.selections.json") within the
		directory of the root package. Any existing file will get overwritten.
	*/
	void saveSelections()
	{
		assert(m_selections !is null, "Cannot save selections for non-disk based project (has no selections).");
		const name = PackageName(m_rootPackage.basePackage.name);
		if (m_selections.hasSelectedVersion(name))
			m_selections.deselectVersion(name);
		this.m_packageManager.writeSelections(
			this.m_rootPackage, this.m_selections.m_selections,
			this.m_selections.dirty);
	}

	deprecated bool isUpgradeCacheUpToDate()
	{
		return false;
	}

	deprecated Dependency[string] getUpgradeCache()
	{
		return null;
	}
}


/// Determines the output format used for `Project.listBuildSettings`.
enum ListBuildSettingsFormat {
	list,           /// Newline separated list entries
	listNul,        /// NUL character separated list entries (unescaped)
	commandLine,    /// Formatted for compiler command line (one data list per line)
	commandLineNul, /// NUL character separated list entries (unescaped, data lists separated by two NUL characters)
}

deprecated("Use `dub.packagemanager : PlacementLocation` instead")
public alias PlacementLocation = dub.packagemanager.PlacementLocation;

void processVars(ref BuildSettings dst, in Project project, in Package pack,
	BuildSettings settings, in GeneratorSettings gsettings, bool include_target_settings = false)
{
	string[string] processVerEnvs(in string[string] targetEnvs, in string[string] defaultEnvs)
	{
		string[string] retEnv;
		foreach (k, v; targetEnvs)
			retEnv[k] = v;
		foreach (k, v; defaultEnvs) {
			if (k !in targetEnvs)
				retEnv[k] = v;
		}
		return processVars(project, pack, gsettings, retEnv);
	}
	dst.addEnvironments(processVerEnvs(settings.environments, gsettings.buildSettings.environments));
	dst.addBuildEnvironments(processVerEnvs(settings.buildEnvironments, gsettings.buildSettings.buildEnvironments));
	dst.addRunEnvironments(processVerEnvs(settings.runEnvironments, gsettings.buildSettings.runEnvironments));
	dst.addPreGenerateEnvironments(processVerEnvs(settings.preGenerateEnvironments, gsettings.buildSettings.preGenerateEnvironments));
	dst.addPostGenerateEnvironments(processVerEnvs(settings.postGenerateEnvironments, gsettings.buildSettings.postGenerateEnvironments));
	dst.addPreBuildEnvironments(processVerEnvs(settings.preBuildEnvironments, gsettings.buildSettings.preBuildEnvironments));
	dst.addPostBuildEnvironments(processVerEnvs(settings.postBuildEnvironments, gsettings.buildSettings.postBuildEnvironments));
	dst.addPreRunEnvironments(processVerEnvs(settings.preRunEnvironments, gsettings.buildSettings.preRunEnvironments));
	dst.addPostRunEnvironments(processVerEnvs(settings.postRunEnvironments, gsettings.buildSettings.postRunEnvironments));

	auto buildEnvs = [dst.environments, dst.buildEnvironments];

	dst.addDFlags(processVars(project, pack, gsettings, settings.dflags, false, buildEnvs));
	dst.addLFlags(processVars(project, pack, gsettings, settings.lflags, false, buildEnvs));
	dst.addLibs(processVars(project, pack, gsettings, settings.libs, false, buildEnvs));
	dst.addSourceFiles(processVars!true(project, pack, gsettings, settings.sourceFiles, true, buildEnvs));
	dst.addImportFiles(processVars(project, pack, gsettings, settings.importFiles, true, buildEnvs));
	dst.addStringImportFiles(processVars(project, pack, gsettings, settings.stringImportFiles, true, buildEnvs));
	dst.addInjectSourceFiles(processVars!true(project, pack, gsettings, settings.injectSourceFiles, true, buildEnvs));
	dst.addCopyFiles(processVars(project, pack, gsettings, settings.copyFiles, true, buildEnvs));
	dst.addExtraDependencyFiles(processVars(project, pack, gsettings, settings.extraDependencyFiles, true, buildEnvs));
	dst.addVersions(processVars(project, pack, gsettings, settings.versions, false, buildEnvs));
	dst.addDebugVersions(processVars(project, pack, gsettings, settings.debugVersions, false, buildEnvs));
	dst.addVersionFilters(processVars(project, pack, gsettings, settings.versionFilters, false, buildEnvs));
	dst.addDebugVersionFilters(processVars(project, pack, gsettings, settings.debugVersionFilters, false, buildEnvs));
	dst.addImportPaths(processVars(project, pack, gsettings, settings.importPaths, true, buildEnvs));
	dst.addCImportPaths(processVars(project, pack, gsettings, settings.cImportPaths, true, buildEnvs));
	dst.addStringImportPaths(processVars(project, pack, gsettings, settings.stringImportPaths, true, buildEnvs));
	dst.addRequirements(settings.requirements);
	dst.addOptions(settings.options);

	// commands are substituted in dub.generators.generator : runBuildCommands
	dst.addPreGenerateCommands(settings.preGenerateCommands);
	dst.addPostGenerateCommands(settings.postGenerateCommands);
	dst.addPreBuildCommands(settings.preBuildCommands);
	dst.addPostBuildCommands(settings.postBuildCommands);
	dst.addPreRunCommands(settings.preRunCommands);
	dst.addPostRunCommands(settings.postRunCommands);

	if (include_target_settings) {
		dst.targetType = settings.targetType;
		dst.targetPath = processVars(settings.targetPath, project, pack, gsettings, true, buildEnvs);
		dst.targetName = settings.targetName;
		if (!settings.workingDirectory.empty)
			dst.workingDirectory = processVars(settings.workingDirectory, project, pack, gsettings, true, buildEnvs);
		if (settings.mainSourceFile.length)
			dst.mainSourceFile = processVars(settings.mainSourceFile, project, pack, gsettings, true, buildEnvs);
	}
}

string[] processVars(bool glob = false)(in Project project, in Package pack, in GeneratorSettings gsettings, in string[] vars, bool are_paths = false, in string[string][] extraVers = null)
{
	auto ret = appender!(string[])();
	processVars!glob(ret, project, pack, gsettings, vars, are_paths, extraVers);
	return ret.data;
}
void processVars(bool glob = false)(ref Appender!(string[]) dst, in Project project, in Package pack, in GeneratorSettings gsettings, in string[] vars, bool are_paths = false, in string[string][] extraVers = null)
{
	static if (glob)
		alias process = processVarsWithGlob!(Project, Package);
	else
		alias process = processVars!(Project, Package);
	foreach (var; vars)
		dst.put(process(var, project, pack, gsettings, are_paths, extraVers));
}

string processVars(Project, Package)(string var, in Project project, in Package pack, in GeneratorSettings gsettings, bool is_path, in string[string][] extraVers = null)
{
	var = var.expandVars!(varName => getVariable(varName, project, pack, gsettings, extraVers));
	if (!is_path)
		return var;
	auto p = NativePath(var);
	if (!p.absolute)
		return (pack.path ~ p).toNativeString();
	else
		return p.toNativeString();
}
string[string] processVars(bool glob = false)(in Project project, in Package pack, in GeneratorSettings gsettings, in string[string] vars, in string[string][] extraVers = null)
{
	string[string] ret;
	processVars!glob(ret, project, pack, gsettings, vars, extraVers);
	return ret;
}
void processVars(bool glob = false)(ref string[string] dst, in Project project, in Package pack, in GeneratorSettings gsettings, in string[string] vars, in string[string][] extraVers)
{
	static if (glob)
		alias process = processVarsWithGlob!(Project, Package);
	else
		alias process = processVars!(Project, Package);
	foreach (k, var; vars)
		dst[k] = process(var, project, pack, gsettings, false, extraVers);
}

private string[] processVarsWithGlob(Project, Package)(string var, in Project project, in Package pack, in GeneratorSettings gsettings, bool is_path, in string[string][] extraVers)
{
	assert(is_path, "can't glob something that isn't a path");
	string res = processVars(var, project, pack, gsettings, is_path, extraVers);
	// Find the unglobbed prefix and iterate from there.
	size_t i = 0;
	size_t sepIdx = 0;
	loop: while (i < res.length) {
		switch_: switch (res[i])
		{
		case '*', '?', '[', '{': break loop;
		case '/': sepIdx = i; goto default;
		version (Windows) { case '\\': sepIdx = i; goto default; }
		default: ++i; break switch_;
		}
	}
	if (i == res.length) //no globbing found in the path
		return [res];
	import std.file : dirEntries, SpanMode;
	import std.path : buildNormalizedPath, globMatch, isAbsolute, relativePath;
	auto cwd = gsettings.toolWorkingDirectory.toNativeString;
	auto path = res[0 .. sepIdx];
	bool prependCwd = false;
	if (!isAbsolute(path))
	{
		prependCwd = true;
		path = buildNormalizedPath(cwd, path);
	}

	return dirEntries(path, SpanMode.depth)
		.map!(de => prependCwd
			? de.name.relativePath(cwd)
			: de.name)
		.filter!(name => globMatch(name, res))
		.array;
}
/// Expand variables using `$VAR_NAME` or `${VAR_NAME}` syntax.
/// `$$` escapes itself and is expanded to a single `$`.
private string expandVars(alias expandVar)(string s)
{
	import std.functional : not;

	auto result = appender!string;

	static bool isVarChar(char c)
	{
		import std.ascii;
		return isAlphaNum(c) || c == '_';
	}

	while (true)
	{
		auto pos = s.indexOf('$');
		if (pos < 0)
		{
			result.put(s);
			return result.data;
		}
		result.put(s[0 .. pos]);
		s = s[pos + 1 .. $];
		enforce(s.length > 0, "Variable name expected at end of string");
		switch (s[0])
		{
			case '$':
				result.put("$");
				s = s[1 .. $];
				break;
			case '{':
				pos = s.indexOf('}');
				enforce(pos >= 0, "Could not find '}' to match '${'");
				result.put(expandVar(s[1 .. pos]));
				s = s[pos + 1 .. $];
				break;
			default:
				pos = s.representation.countUntil!(not!isVarChar);
				if (pos < 0)
					pos = s.length;
				result.put(expandVar(s[0 .. pos]));
				s = s[pos .. $];
				break;
		}
	}
}

unittest
{
	string[string] vars =
	[
		"A" : "a",
		"B" : "b",
	];

	string expandVar(string name) { auto p = name in vars; enforce(p, name); return *p; }

	assert(expandVars!expandVar("") == "");
	assert(expandVars!expandVar("x") == "x");
	assert(expandVars!expandVar("$$") == "$");
	assert(expandVars!expandVar("x$$") == "x$");
	assert(expandVars!expandVar("$$x") == "$x");
	assert(expandVars!expandVar("$$$$") == "$$");
	assert(expandVars!expandVar("x$A") == "xa");
	assert(expandVars!expandVar("x$$A") == "x$A");
	assert(expandVars!expandVar("$A$B") == "ab");
	assert(expandVars!expandVar("${A}$B") == "ab");
	assert(expandVars!expandVar("$A${B}") == "ab");
	assert(expandVars!expandVar("a${B}") == "ab");
	assert(expandVars!expandVar("${A}b") == "ab");

	import std.exception : assertThrown;
	assertThrown(expandVars!expandVar("$"));
	assertThrown(expandVars!expandVar("${}"));
	assertThrown(expandVars!expandVar("$|"));
	assertThrown(expandVars!expandVar("x$"));
	assertThrown(expandVars!expandVar("$X"));
	assertThrown(expandVars!expandVar("${"));
	assertThrown(expandVars!expandVar("${X"));

	// https://github.com/dlang/dmd/pull/9275
	assert(expandVars!expandVar("$${DUB_EXE:-dub}") == "${DUB_EXE:-dub}");
}

/// Expands the variables in the input string with the same rules as command
/// variables inside custom dub commands.
///
/// Params:
///     s = the input string where environment variables in form `$VAR` should be replaced
///     throwIfMissing = if true, throw an exception if the given variable is not found,
///                      otherwise replace unknown variables with the empty string.
string expandEnvironmentVariables(string s, bool throwIfMissing = true)
{
	import std.process : environment;

	return expandVars!((v) {
		auto ret = environment.get(v);
		if (ret is null && throwIfMissing)
			throw new Exception("Specified environment variable `$" ~ v ~ "` is not set");
		return ret;
	})(s);
}

// Keep the following list up-to-date if adding more build settings variables.
/// List of variables that can be used in build settings
package(dub) immutable buildSettingsVars = [
	"ARCH", "PLATFORM", "PLATFORM_POSIX", "BUILD_TYPE"
];

private string getVariable(Project, Package)(string name, in Project project, in Package pack, in GeneratorSettings gsettings, in string[string][] extraVars = null)
{
	import dub.internal.utils : getDUBExePath;
	import std.process : environment, escapeShellFileName;
	import std.uni : asUpperCase;

	NativePath path;
	if (name == "PACKAGE_DIR")
		path = pack.path;
	else if (name == "ROOT_PACKAGE_DIR")
		path = project.rootPackage.path;

	if (name.endsWith("_PACKAGE_DIR")) {
		auto pname = name[0 .. $-12];
		foreach (prj; project.getTopologicalPackageList())
			if (prj.name.asUpperCase.map!(a => a == '-' ? '_' : a).equal(pname))
			{
				path = prj.path;
				break;
			}
	}

	if (!path.empty)
	{
		// no trailing slash for clean path concatenation (see #1392)
		path.endsWithSlash = false;
		return path.toNativeString();
	}

	if (name == "DUB") {
		return getDUBExePath(gsettings.platform.compilerBinary).toNativeString();
	}

	if (name == "ARCH") {
		foreach (a; gsettings.platform.architecture)
			return a;
		return "";
	}

	if (name == "PLATFORM") {
		import std.algorithm : filter;
		foreach (p; gsettings.platform.platform.filter!(p => p != "posix"))
			return p;
		foreach (p; gsettings.platform.platform)
			return p;
		return "";
	}

	if (name == "PLATFORM_POSIX") {
		import std.algorithm : canFind;
		if (gsettings.platform.platform.canFind("posix"))
			return "posix";
		foreach (p; gsettings.platform.platform)
			return p;
		return "";
	}

	if (name == "BUILD_TYPE") return gsettings.buildType;

	if (name == "DFLAGS" || name == "LFLAGS")
	{
		auto buildSettings = pack.getBuildSettings(gsettings.platform, gsettings.config);
		if (name == "DFLAGS")
			return join(buildSettings.dflags," ");
		else if (name == "LFLAGS")
			return join(buildSettings.lflags," ");
	}

	import std.range;
	foreach (aa; retro(extraVars))
		if (auto exvar = name in aa)
			return *exvar;

	auto envvar = environment.get(name);
	if (envvar !is null) return envvar;

	throw new Exception("Invalid variable: "~name);
}


unittest
{
	static struct MockPackage
	{
		this(string name)
		{
			this.name = name;
			version (Posix)
				path = NativePath("/pkgs/"~name);
			else version (Windows)
				path = NativePath(`C:\pkgs\`~name);
			// see 4d4017c14c, #268, and #1392 for why this all package paths end on slash internally
			path.endsWithSlash = true;
		}
		string name;
		NativePath path;
		BuildSettings getBuildSettings(in BuildPlatform platform, string config) const
		{
			return BuildSettings();
		}
	}

	static struct MockProject
	{
		MockPackage rootPackage;
		inout(MockPackage)[] getTopologicalPackageList() inout
		{
			return _dependencies;
		}
	private:
		MockPackage[] _dependencies;
	}

	MockProject proj = {
		rootPackage: MockPackage("root"),
		_dependencies: [MockPackage("dep1"), MockPackage("dep2")]
	};
	auto pack = MockPackage("test");
	GeneratorSettings gsettings;
	enum isPath = true;

	import std.path : dirSeparator;

	static NativePath woSlash(NativePath p) { p.endsWithSlash = false; return p; }
	// basic vars
	assert(processVars("Hello $PACKAGE_DIR", proj, pack, gsettings, !isPath) == "Hello "~woSlash(pack.path).toNativeString);
	assert(processVars("Hello $ROOT_PACKAGE_DIR", proj, pack, gsettings, !isPath) == "Hello "~woSlash(proj.rootPackage.path).toNativeString.chomp(dirSeparator));
	assert(processVars("Hello $DEP1_PACKAGE_DIR", proj, pack, gsettings, !isPath) == "Hello "~woSlash(proj._dependencies[0].path).toNativeString);
	// ${VAR} replacements
	assert(processVars("Hello ${PACKAGE_DIR}"~dirSeparator~"foobar", proj, pack, gsettings, !isPath) == "Hello "~(pack.path ~ "foobar").toNativeString);
	assert(processVars("Hello $PACKAGE_DIR"~dirSeparator~"foobar", proj, pack, gsettings, !isPath) == "Hello "~(pack.path ~ "foobar").toNativeString);
	// test with isPath
	assert(processVars("local", proj, pack, gsettings, isPath) == (pack.path ~ "local").toNativeString);
	assert(processVars("foo/$$ESCAPED", proj, pack, gsettings, isPath) == (pack.path ~ "foo/$ESCAPED").toNativeString);
	assert(processVars("$$ESCAPED", proj, pack, gsettings, !isPath) == "$ESCAPED");
	// test other env variables
	import std.process : environment;
	environment["MY_ENV_VAR"] = "blablabla";
	assert(processVars("$MY_ENV_VAR", proj, pack, gsettings, !isPath) == "blablabla");
	assert(processVars("${MY_ENV_VAR}suffix", proj, pack, gsettings, !isPath) == "blablablasuffix");
	assert(processVars("$MY_ENV_VAR-suffix", proj, pack, gsettings, !isPath) == "blablabla-suffix");
	assert(processVars("$MY_ENV_VAR:suffix", proj, pack, gsettings, !isPath) == "blablabla:suffix");
	assert(processVars("$MY_ENV_VAR$MY_ENV_VAR", proj, pack, gsettings, !isPath) == "blablablablablabla");
	environment.remove("MY_ENV_VAR");
}

/**
 * Holds and stores a set of version selections for package dependencies.
 *
 * This is the runtime representation of the information contained in
 * "dub.selections.json" within a package's directory.
 *
 * Note that as subpackages share the same version as their main package,
 * this class will treat any subpackage reference as a reference to its
 * main package.
 */
public class SelectedVersions {
	protected {
		enum FileVersion = 1;
		Selections!1 m_selections;
		bool m_dirty = false; // has changes since last save
		bool m_bare = true;
	}

	/// Default file name to use for storing selections.
	enum defaultFile = "dub.selections.json";

	/// Constructs a new empty version selection.
	public this(uint version_ = FileVersion) @safe pure
	{
		enforce(version_ == 1, "Unsupported file version");
		this.m_selections = Selections!1(version_);
	}

	/// Constructs a new non-empty version selection.
	public this(Selections!1 data) @safe pure nothrow @nogc
	{
		this.m_selections = data;
		this.m_bare = false;
	}

	/** Constructs a new non-empty version selection, prefixing relative path
		selections with the specified prefix.

		To be used in cases where the "dub.selections.json" file isn't located
		in the root package directory.
	*/
	public this(Selections!1 data, NativePath relPathPrefix)
	{
		this(data);
		if (relPathPrefix.empty) return;
		foreach (ref dep; m_selections.versions.byValue) {
			const depPath = dep.path;
			if (!depPath.empty && !depPath.absolute)
				dep = Dependency(relPathPrefix ~ depPath);
		}
	}

	/** Constructs a new version selection from JSON data.

		The structure of the JSON document must match the contents of the
		"dub.selections.json" file.
	*/
	deprecated("Pass a `dub.recipe.selection : Selected` directly")
	this(Json data)
	{
		deserialize(data);
		m_dirty = false;
	}

	/** Constructs a new version selections from an existing JSON file.
	*/
	deprecated("JSON deserialization is deprecated")
	this(NativePath path)
	{
		auto json = jsonFromFile(path);
		deserialize(json);
		m_dirty = false;
		m_bare = false;
	}

	/// Returns a list of names for all packages that have a version selection.
	@property string[] selectedPackages() const { return m_selections.versions.keys; }

	/// Determines if any changes have been made after loading the selections from a file.
	@property bool dirty() const { return m_dirty; }

	/// Determine if this set of selections is still empty (but not `clear`ed).
	@property bool bare() const { return m_bare && !m_dirty; }

	/// Removes all selections.
	void clear()
	{
		m_selections.versions = null;
		m_dirty = true;
	}

	/// Duplicates the set of selected versions from another instance.
	void set(SelectedVersions versions)
	{
		m_selections.fileVersion = versions.m_selections.fileVersion;
		m_selections.versions = versions.m_selections.versions.dup;
		m_selections.inheritable = versions.m_selections.inheritable;
		m_dirty = true;
	}

	/// Selects a certain version for a specific package.
	deprecated("Use the overload that accepts a `PackageName`")
	void selectVersion(string package_id, Version version_)
	{
		const name = PackageName(package_id);
		return this.selectVersion(name, version_);
	}

	/// Ditto
	void selectVersion(in PackageName name, Version version_)
	{
		const dep = Dependency(version_);
		this.selectVersionInternal(name, dep);
	}

	/// Selects a certain path for a specific package.
	deprecated("Use the overload that accepts a `PackageName`")
	void selectVersion(string package_id, NativePath path)
	{
		const name = PackageName(package_id);
		return this.selectVersion(name, path);
	}

	/// Ditto
	void selectVersion(in PackageName name, NativePath path)
	{
		const dep = Dependency(path);
		this.selectVersionInternal(name, dep);
	}

	/// Selects a certain Git reference for a specific package.
	deprecated("Use the overload that accepts a `PackageName`")
	void selectVersion(string package_id, Repository repository)
	{
		const name = PackageName(package_id);
		return this.selectVersion(name, repository);
	}

	/// Ditto
	void selectVersion(in PackageName name, Repository repository)
	{
		const dep = Dependency(repository);
		this.selectVersionInternal(name, dep);
	}

	/// Internal implementation of selectVersion
	private void selectVersionInternal(in PackageName name, in Dependency dep)
	{
		if (auto pdep = name.main.toString() in m_selections.versions) {
			if (*pdep == dep)
				return;
		}
		m_selections.versions[name.main.toString()] = dep;
		m_dirty = true;
	}

	deprecated("Move `spec` inside of the `repository` parameter and call `selectVersion`")
	void selectVersionWithRepository(string package_id, Repository repository, string spec)
	{
		this.selectVersion(package_id, Repository(repository.remote(), spec));
	}

	/// Removes the selection for a particular package.
	deprecated("Use the overload that accepts a `PackageName`")
	void deselectVersion(string package_id)
	{
		const n = PackageName(package_id);
		this.deselectVersion(n);
	}

	/// Ditto
	void deselectVersion(in PackageName name)
	{
		m_selections.versions.remove(name.main.toString());
		m_dirty = true;
	}

	/// Determines if a particular package has a selection set.
	deprecated("Use the overload that accepts a `PackageName`")
	bool hasSelectedVersion(string packageId) const {
		const name = PackageName(packageId);
		return this.hasSelectedVersion(name);
	}

	/// Ditto
	bool hasSelectedVersion(in PackageName name) const
	{
		return (name.main.toString() in m_selections.versions) !is null;
	}

	/** Returns the selection for a particular package.

		Note that the returned `Dependency` can either have the
		`Dependency.path` property set to a non-empty value, in which case this
		is a path based selection, or its `Dependency.version_` property is
		valid and it is a version selection.
	*/
	deprecated("Use the overload that accepts a `PackageName`")
	Dependency getSelectedVersion(string packageId) const
	{
		const name = PackageName(packageId);
		return this.getSelectedVersion(name);
	}

	/// Ditto
	Dependency getSelectedVersion(in PackageName name) const
	{
		enforce(hasSelectedVersion(name));
		return m_selections.versions[name.main.toString()];
	}

	/** Stores the selections to disk.

		The target file will be written in JSON format. Usually, `defaultFile`
		should be used as the file name and the directory should be the root
		directory of the project's root package.
	*/
	deprecated("Use `PackageManager.writeSelections` to write a `SelectionsFile`")
	void save(NativePath path)
	{
		path.writeFile(PackageManager.selectionsToString(this.m_selections));
		m_dirty = false;
		m_bare = false;
	}

	deprecated("Use `dub.dependency : Dependency.toJson(true)`")
	static Json dependencyToJson(Dependency d)
	{
		return d.toJson(true);
	}

	deprecated("JSON deserialization is deprecated")
	static Dependency dependencyFromJson(Json j)
	{
		if (j.type == Json.Type.string)
			return Dependency(Version(j.get!string));
		else if (j.type == Json.Type.object && "path" in j)
			return Dependency(NativePath(j["path"].get!string));
		else if (j.type == Json.Type.object && "repository" in j)
			return Dependency(Repository(j["repository"].get!string,
				enforce("version" in j, "Expected \"version\" field in repository version object").get!string));
		else throw new Exception(format("Unexpected type for dependency: %s", j));
	}

	deprecated("JSON serialization is deprecated")
	Json serialize() const {
		return PackageManager.selectionsToJSON(this.m_selections);
	}

	deprecated("JSON deserialization is deprecated")
	private void deserialize(Json json)
	{
		const fileVersion = json["fileVersion"].get!int;
		enforce(fileVersion == FileVersion, "Mismatched dub.selections.json version: " ~ to!string(fileVersion) ~ " vs. " ~ to!string(FileVersion));
		clear();
		m_selections.fileVersion = fileVersion;
		scope(failure) clear();
		if (auto p = "inheritable" in json)
			m_selections.inheritable = p.get!bool;
		foreach (string p, dep; json["versions"])
			m_selections.versions[p] = dependencyFromJson(dep);
	}
}

/// The template code from which the test runner is generated
private immutable TestRunnerTemplate = q{
deprecated // allow silently using deprecated symbols
module dub_test_root;

import std.typetuple;

%-(static import %s;
%);

alias allModules = TypeTuple!(
    %-(%s, %)
);

%s
};

/// The default test runner that gets used if none is provided
private immutable DefaultTestRunnerCode = q{
	version(D_BetterC) {
		extern(C) int main() {
			foreach (module_; allModules) {
				foreach (unitTest; __traits(getUnitTests, module_)) {
					unitTest();
				}
			}
			import core.stdc.stdio : puts;
			puts("All unit tests have been run successfully.");
			return 0;
		}
	} else {
		void main() {
			version (D_Coverage) {
			} else {
				import std.stdio : writeln;
				writeln("All unit tests have been run successfully.");
			}
		}
		shared static this() {
			version (Have_tested) {
				import tested;
				import core.runtime;
				import std.exception;
				Runtime.moduleUnitTester = () => true;
				enforce(runUnitTests!allModules(new ConsoleTestResultWriter), "Unit tests failed.");
			}
		}
	}
};


struct SelectionsFileLookupResult {
	NativePath absolutePath; // to dub.selections.json
	SelectionsFile selectionsFile;
}

// Does both lookup *and* parsing because a parent dir's dub.selections.json
// file is only inherited if it has `"inheritable": true` (=> needs parsing).
Nullable!SelectionsFileLookupResult lookupAndParseSelectionsFile(NativePath absRootPackagePath)
	in(absRootPackagePath.absolute)
{
	alias N = typeof(return);

	// check for dub.selections.json in root package dir first, then walk up its
	// parent directories
	for (NativePath dir = absRootPackagePath; !dir.empty; dir = dir.hasParentPath ? dir.parentPath : NativePath.init) {
		const selverfile = dir ~ SelectedVersions.defaultFile;
		if (existsFile(selverfile)) {
			// TODO: Remove `StrictMode.Warn` after v1.40 release
			// The default is to error, but as the previous parser wasn't
			// complaining, we should first warn the user.
			auto selected = parseConfigFileSimple!SelectionsFile(selverfile.toNativeString(), StrictMode.Warn);
			const isValid = !selected.isNull() && (dir == absRootPackagePath || selected.get().inheritable);
			if (isValid)
				return N(SelectionsFileLookupResult(selverfile, selected.get()));
			break;
		}
	}

	return N.init;
}<|MERGE_RESOLUTION|>--- conflicted
+++ resolved
@@ -29,7 +29,6 @@
 import std.encoding : sanitize;
 import std.exception : enforce;
 import std.string;
-import std.typecons : Nullable;
 
 /**
 	Represents a full project, a root package with its dependencies and package
@@ -109,28 +108,16 @@
 		import dub.version_;
 		import dub.internal.dyaml.stdsumtype;
 
-<<<<<<< HEAD
-		auto lookupResult = lookupAndParseSelectionsFile(pack.path);
+		auto lookupResult = mgr.readSelections(pack.path);
 		if (lookupResult.isNull()) // no file, or parsing error (displayed to the user)
-=======
-		auto selected = mgr.readSelections(pack);
-		// Parsing error that will be displayed to the user or just no selections
-		if (selected.isNull())
->>>>>>> cb3c5230
 			return new SelectedVersions();
 
 		auto r = lookupResult.get();
 		return r.selectionsFile.content.match!(
 			(Selections!0 s) {
 				logWarnTag("Unsupported version",
-<<<<<<< HEAD
 					"File %s has fileVersion %s, which is not yet supported by DUB %s.",
 					r.absolutePath, s.fileVersion, dubVersion);
-=======
-					"File %s/dub.selections.json has fileVersion %s, which " ~
-					"is not yet supported by DUB %s.",
-					pack.path, s.fileVersion, dubVersion);
->>>>>>> cb3c5230
 				logWarn("Ignoring selections file. Use a newer DUB version " ~
 					"and set the appropriate toolchainRequirements in your recipe file");
 				return new SelectedVersions();
@@ -2166,36 +2153,4 @@
 			}
 		}
 	}
-};
-
-
-struct SelectionsFileLookupResult {
-	NativePath absolutePath; // to dub.selections.json
-	SelectionsFile selectionsFile;
-}
-
-// Does both lookup *and* parsing because a parent dir's dub.selections.json
-// file is only inherited if it has `"inheritable": true` (=> needs parsing).
-Nullable!SelectionsFileLookupResult lookupAndParseSelectionsFile(NativePath absRootPackagePath)
-	in(absRootPackagePath.absolute)
-{
-	alias N = typeof(return);
-
-	// check for dub.selections.json in root package dir first, then walk up its
-	// parent directories
-	for (NativePath dir = absRootPackagePath; !dir.empty; dir = dir.hasParentPath ? dir.parentPath : NativePath.init) {
-		const selverfile = dir ~ SelectedVersions.defaultFile;
-		if (existsFile(selverfile)) {
-			// TODO: Remove `StrictMode.Warn` after v1.40 release
-			// The default is to error, but as the previous parser wasn't
-			// complaining, we should first warn the user.
-			auto selected = parseConfigFileSimple!SelectionsFile(selverfile.toNativeString(), StrictMode.Warn);
-			const isValid = !selected.isNull() && (dir == absRootPackagePath || selected.get().inheritable);
-			if (isValid)
-				return N(SelectionsFileLookupResult(selverfile, selected.get()));
-			break;
-		}
-	}
-
-	return N.init;
-}+};